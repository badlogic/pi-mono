/**
 * Process @file CLI arguments into text content and file attachments
 */

import type { Attachment } from "@mariozechner/pi-agent-core";
import chalk from "chalk";
import { existsSync, readFileSync, statSync } from "fs";
<<<<<<< HEAD
import { homedir } from "os";
import { basename, extname, resolve } from "path";
=======
import { extname, resolve } from "path";
import { resolveReadPath } from "../core/tools/path-utils.js";
>>>>>>> 883b6b3f

/** Map of file extensions to MIME types for common image formats */
const IMAGE_MIME_TYPES: Record<string, string> = {
	".jpg": "image/jpeg",
	".jpeg": "image/jpeg",
	".png": "image/png",
	".gif": "image/gif",
	".webp": "image/webp",
};

/** Map of file extensions to MIME types for document formats */
const DOCUMENT_MIME_TYPES: Record<string, string> = {
	".pdf": "application/pdf",
};

/** Check if a file is an image based on its extension, returns MIME type or null */
function isImageFile(filePath: string): string | null {
	const ext = extname(filePath).toLowerCase();
	return IMAGE_MIME_TYPES[ext] || null;
}

<<<<<<< HEAD
/** Check if a file is a document based on its extension, returns MIME type or null */
function isDocumentFile(filePath: string): string | null {
	const ext = extname(filePath).toLowerCase();
	return DOCUMENT_MIME_TYPES[ext] || null;
}

/** Expand ~ to home directory */
function expandPath(filePath: string): string {
	if (filePath === "~") {
		return homedir();
	}
	if (filePath.startsWith("~/")) {
		return homedir() + filePath.slice(1);
	}
	return filePath;
}

=======
>>>>>>> 883b6b3f
export interface ProcessedFiles {
	textContent: string;
	attachments: Attachment[];
}

/** Process @file arguments into text content and file attachments */
export function processFileArguments(fileArgs: string[]): ProcessedFiles {
	let textContent = "";
	const attachments: Attachment[] = [];

	for (const fileArg of fileArgs) {
		// Expand and resolve path (handles ~ expansion and macOS screenshot Unicode spaces)
		const absolutePath = resolve(resolveReadPath(fileArg));

		// Check if file exists
		if (!existsSync(absolutePath)) {
			console.error(chalk.red(`Error: File not found: ${absolutePath}`));
			process.exit(1);
		}

		// Check if file is empty
		const stats = statSync(absolutePath);
		if (stats.size === 0) {
			// Skip empty files
			continue;
		}

		const imageMimeType = isImageFile(absolutePath);
		const documentMimeType = isDocumentFile(absolutePath);

		if (imageMimeType) {
			// Handle image file
			const content = readFileSync(absolutePath);
			const base64Content = content.toString("base64");

			const attachment: Attachment = {
				id: `file-${Date.now()}-${Math.random().toString(36).slice(2, 9)}`,
				type: "image",
				fileName: basename(absolutePath),
				mimeType: imageMimeType,
				size: stats.size,
				content: base64Content,
			};

			attachments.push(attachment);

			// Add text reference to image
			textContent += `<file name="${absolutePath}"></file>\n`;
		} else if (documentMimeType) {
			// Handle document file (PDF) - read as binary and attach
			const content = readFileSync(absolutePath);
			const base64Content = content.toString("base64");

			const attachment: Attachment = {
				id: `file-${Date.now()}-${Math.random().toString(36).slice(2, 9)}`,
				type: "document",
				fileName: basename(absolutePath),
				mimeType: documentMimeType,
				size: stats.size,
				content: base64Content,
			};

			attachments.push(attachment);

			// Add text reference to document
			textContent += `<file name="${absolutePath}"></file>\n`;
		} else {
			// Handle text file
			try {
				const content = readFileSync(absolutePath, "utf-8");
				textContent += `<file name="${absolutePath}">\n${content}\n</file>\n`;
			} catch (error: unknown) {
				const message = error instanceof Error ? error.message : String(error);
				console.error(chalk.red(`Error: Could not read file ${absolutePath}: ${message}`));
				process.exit(1);
			}
		}
	}

	return { textContent, attachments };
}<|MERGE_RESOLUTION|>--- conflicted
+++ resolved
@@ -5,13 +5,8 @@
 import type { Attachment } from "@mariozechner/pi-agent-core";
 import chalk from "chalk";
 import { existsSync, readFileSync, statSync } from "fs";
-<<<<<<< HEAD
-import { homedir } from "os";
 import { basename, extname, resolve } from "path";
-=======
-import { extname, resolve } from "path";
 import { resolveReadPath } from "../core/tools/path-utils.js";
->>>>>>> 883b6b3f
 
 /** Map of file extensions to MIME types for common image formats */
 const IMAGE_MIME_TYPES: Record<string, string> = {
@@ -33,26 +28,12 @@
 	return IMAGE_MIME_TYPES[ext] || null;
 }
 
-<<<<<<< HEAD
 /** Check if a file is a document based on its extension, returns MIME type or null */
 function isDocumentFile(filePath: string): string | null {
 	const ext = extname(filePath).toLowerCase();
 	return DOCUMENT_MIME_TYPES[ext] || null;
 }
 
-/** Expand ~ to home directory */
-function expandPath(filePath: string): string {
-	if (filePath === "~") {
-		return homedir();
-	}
-	if (filePath.startsWith("~/")) {
-		return homedir() + filePath.slice(1);
-	}
-	return filePath;
-}
-
-=======
->>>>>>> 883b6b3f
 export interface ProcessedFiles {
 	textContent: string;
 	attachments: Attachment[];
