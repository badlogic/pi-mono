<<<<<<< HEAD
import type { Agent, AgentEvent, AgentState } from "@mariozechner/pi-agent";
import type { AssistantMessage, Message, Model } from "@mariozechner/pi-ai";
=======
import type { Agent, AgentEvent, AgentState, ThinkingLevel } from "@mariozechner/pi-agent";
import type { AssistantMessage, Message } from "@mariozechner/pi-ai";
>>>>>>> da7087bc
import type { SlashCommand } from "@mariozechner/pi-tui";
import {
	CombinedAutocompleteProvider,
	Container,
	Input,
	Loader,
	Markdown,
	ProcessTerminal,
	Spacer,
	Text,
	TUI,
} from "@mariozechner/pi-tui";
import chalk from "chalk";
import { exec } from "child_process";
import { getChangelogPath, parseChangelog } from "../changelog.js";
import { exportSessionToHtml } from "../export-html.js";
import { getApiKeyForModel, getAvailableModels } from "../model-config.js";
import { listOAuthProviders, login, logout } from "../oauth/index.js";
import type { SessionManager } from "../session-manager.js";
import type { SettingsManager } from "../settings-manager.js";
import { AssistantMessageComponent } from "./assistant-message.js";
import { CustomEditor } from "./custom-editor.js";
import { DynamicBorder } from "./dynamic-border.js";
import { FooterComponent } from "./footer.js";
import { ModelSelectorComponent } from "./model-selector.js";
import { OAuthSelectorComponent } from "./oauth-selector.js";
import { ThinkingSelectorComponent } from "./thinking-selector.js";
import { ToolExecutionComponent } from "./tool-execution.js";
import { UserMessageComponent } from "./user-message.js";
import { UserMessageSelectorComponent } from "./user-message-selector.js";

/**
 * TUI renderer for the coding agent
 */
export class TuiRenderer {
	private ui: TUI;
	private chatContainer: Container;
	private statusContainer: Container;
	private editor: CustomEditor;
	private editorContainer: Container; // Container to swap between editor and selector
	private footer: FooterComponent;
	private agent: Agent;
	private sessionManager: SessionManager;
	private settingsManager: SettingsManager;
	private version: string;
	private isInitialized = false;
	private onInputCallback?: (text: string) => void;
	private loadingAnimation: Loader | null = null;
	private onInterruptCallback?: () => void;
	private lastSigintTime = 0;
	private changelogMarkdown: string | null = null;

	// Streaming message tracking
	private streamingComponent: AssistantMessageComponent | null = null;

	// Tool execution tracking: toolCallId -> component
	private pendingTools = new Map<string, ToolExecutionComponent>();

	// Thinking level selector
	private thinkingSelector: ThinkingSelectorComponent | null = null;

	// Model selector
	private modelSelector: ModelSelectorComponent | null = null;

	// User message selector (for branching)
	private userMessageSelector: UserMessageSelectorComponent | null = null;

	// OAuth selector
	private oauthSelector: any | null = null;

	// Track if this is the first user message (to skip spacer)
	private isFirstUserMessage = true;

	// Model scope for quick cycling
	private scopedModels: Model<any>[] = [];

	constructor(
		agent: Agent,
		sessionManager: SessionManager,
		settingsManager: SettingsManager,
		version: string,
		changelogMarkdown: string | null = null,
		scopedModels: Model<any>[] = [],
	) {
		this.agent = agent;
		this.sessionManager = sessionManager;
		this.settingsManager = settingsManager;
		this.version = version;
		this.changelogMarkdown = changelogMarkdown;
		this.scopedModels = scopedModels;
		this.ui = new TUI(new ProcessTerminal());
		this.chatContainer = new Container();
		this.statusContainer = new Container();
		this.editor = new CustomEditor();
		this.editorContainer = new Container(); // Container to hold editor or selector
		this.editorContainer.addChild(this.editor); // Start with editor
		this.footer = new FooterComponent(agent.state);

		// Define slash commands
		const thinkingCommand: SlashCommand = {
			name: "thinking",
			description: "Select reasoning level (opens selector UI)",
		};

		const modelCommand: SlashCommand = {
			name: "model",
			description: "Select model (opens selector UI)",
		};

		const exportCommand: SlashCommand = {
			name: "export",
			description: "Export session to HTML file",
		};

		const sessionCommand: SlashCommand = {
			name: "session",
			description: "Show session info and stats",
		};

		const changelogCommand: SlashCommand = {
			name: "changelog",
			description: "Show changelog entries",
		};

		const branchCommand: SlashCommand = {
			name: "branch",
			description: "Create a new branch from a previous message",
		};

		const loginCommand: SlashCommand = {
			name: "login",
			description: "Login with OAuth provider",
		};

		const logoutCommand: SlashCommand = {
			name: "logout",
			description: "Logout from OAuth provider",
		};

		// Setup autocomplete for file paths and slash commands
		const autocompleteProvider = new CombinedAutocompleteProvider(
			[
				thinkingCommand,
				modelCommand,
				exportCommand,
				sessionCommand,
				changelogCommand,
				branchCommand,
				loginCommand,
				logoutCommand,
			],
			process.cwd(),
		);
		this.editor.setAutocompleteProvider(autocompleteProvider);
	}

	async init(): Promise<void> {
		if (this.isInitialized) return;

		// Add header with logo and instructions
		const logo = chalk.bold.cyan("pi") + chalk.dim(` v${this.version}`);
		const instructions =
			chalk.dim("esc") +
			chalk.gray(" to interrupt") +
			"\n" +
			chalk.dim("ctrl+c") +
			chalk.gray(" to clear") +
			"\n" +
			chalk.dim("ctrl+c twice") +
			chalk.gray(" to exit") +
			"\n" +
			chalk.dim("ctrl+k") +
			chalk.gray(" to delete line") +
			"\n" +
<<<<<<< HEAD
			chalk.dim("ctrl+p") +
			chalk.gray(" to cycle models") +
=======
			chalk.dim("ctrl+t") +
			chalk.gray(" to cycle thinking") +
>>>>>>> da7087bc
			"\n" +
			chalk.dim("/") +
			chalk.gray(" for commands") +
			"\n" +
			chalk.dim("drop files") +
			chalk.gray(" to attach");
		const header = new Text(logo + "\n" + instructions, 1, 0);

		// Setup UI layout
		this.ui.addChild(new Spacer(1));
		this.ui.addChild(header);
		this.ui.addChild(new Spacer(1));

		// Add changelog if provided
		if (this.changelogMarkdown) {
			this.ui.addChild(new DynamicBorder(chalk.cyan));
			this.ui.addChild(new Text(chalk.bold.cyan("What's New"), 1, 0));
			this.ui.addChild(new Spacer(1));
			this.ui.addChild(new Markdown(this.changelogMarkdown.trim(), 1, 0));
			this.ui.addChild(new Spacer(1));
			this.ui.addChild(new DynamicBorder(chalk.cyan));
		}

		this.ui.addChild(this.chatContainer);
		this.ui.addChild(this.statusContainer);
		this.ui.addChild(new Spacer(1));
		this.ui.addChild(this.editorContainer); // Use container that can hold editor or selector
		this.ui.addChild(this.footer);
		this.ui.setFocus(this.editor);

		// Set up custom key handlers on the editor
		this.editor.onEscape = () => {
			// Intercept Escape key when processing
			if (this.loadingAnimation && this.onInterruptCallback) {
				this.onInterruptCallback();
			}
		};

		this.editor.onCtrlC = () => {
			this.handleCtrlC();
		};

<<<<<<< HEAD
		this.editor.onCtrlP = () => {
			this.cycleModel();
=======
		this.editor.onCtrlT = () => {
			this.cycleThinkingLevel();
>>>>>>> da7087bc
		};

		// Handle editor submission
		this.editor.onSubmit = async (text: string) => {
			text = text.trim();
			if (!text) return;

			// Check for /thinking command
			if (text === "/thinking") {
				// Show thinking level selector
				this.showThinkingSelector();
				this.editor.setText("");
				return;
			}

			// Check for /model command
			if (text === "/model") {
				// Show model selector
				this.showModelSelector();
				this.editor.setText("");
				return;
			}

			// Check for /export command
			if (text.startsWith("/export")) {
				this.handleExportCommand(text);
				this.editor.setText("");
				return;
			}

			// Check for /session command
			if (text === "/session") {
				this.handleSessionCommand();
				this.editor.setText("");
				return;
			}

			// Check for /changelog command
			if (text === "/changelog") {
				this.handleChangelogCommand();
				this.editor.setText("");
				return;
			}

			// Check for /branch command
			if (text === "/branch") {
				this.showUserMessageSelector();
				this.editor.setText("");
				return;
			}

			// Check for /login command
			if (text === "/login") {
				this.showOAuthSelector("login");
				this.editor.setText("");
				return;
			}

			// Check for /logout command
			if (text === "/logout") {
				this.showOAuthSelector("logout");
				this.editor.setText("");
				return;
			}

			// Normal message submission - validate model and API key first
			const currentModel = this.agent.state.model;
			if (!currentModel) {
				this.showError(
					"No model selected.\n\n" +
						"Set an API key (ANTHROPIC_API_KEY, OPENAI_API_KEY, etc.)\n" +
						"or create ~/.pi/agent/models.json\n\n" +
						"Then use /model to select a model.",
				);
				return;
			}

			// Validate API key (async)
			const apiKey = await getApiKeyForModel(currentModel);
			if (!apiKey) {
				this.showError(
					`No API key found for ${currentModel.provider}.\n\n` +
						`Set the appropriate environment variable or update ~/.pi/agent/models.json`,
				);
				return;
			}

			// All good, proceed with submission
			if (this.onInputCallback) {
				this.onInputCallback(text);
			}
		};

		// Start the UI
		this.ui.start();
		this.isInitialized = true;
	}

	async handleEvent(event: AgentEvent, state: AgentState): Promise<void> {
		if (!this.isInitialized) {
			await this.init();
		}

		// Update footer with current stats
		this.footer.updateState(state);

		switch (event.type) {
			case "agent_start":
				// Show loading animation
				this.editor.disableSubmit = true;
				// Stop old loader before clearing
				if (this.loadingAnimation) {
					this.loadingAnimation.stop();
				}
				this.statusContainer.clear();
				this.loadingAnimation = new Loader(this.ui, "Working... (esc to interrupt)");
				this.statusContainer.addChild(this.loadingAnimation);
				this.ui.requestRender();
				break;

			case "message_start":
				if (event.message.role === "user") {
					// Show user message immediately and clear editor
					this.addMessageToChat(event.message);
					this.editor.setText("");
					this.ui.requestRender();
				} else if (event.message.role === "assistant") {
					// Create assistant component for streaming
					this.streamingComponent = new AssistantMessageComponent();
					this.chatContainer.addChild(this.streamingComponent);
					this.streamingComponent.updateContent(event.message as AssistantMessage);
					this.ui.requestRender();
				}
				break;

			case "message_update":
				// Update streaming component
				if (this.streamingComponent && event.message.role === "assistant") {
					const assistantMsg = event.message as AssistantMessage;
					this.streamingComponent.updateContent(assistantMsg);

					// Create tool execution components as soon as we see tool calls
					for (const content of assistantMsg.content) {
						if (content.type === "toolCall") {
							// Only create if we haven't created it yet
							if (!this.pendingTools.has(content.id)) {
								this.chatContainer.addChild(new Text("", 0, 0));
								const component = new ToolExecutionComponent(content.name, content.arguments);
								this.chatContainer.addChild(component);
								this.pendingTools.set(content.id, component);
							} else {
								// Update existing component with latest arguments as they stream
								const component = this.pendingTools.get(content.id);
								if (component) {
									component.updateArgs(content.arguments);
								}
							}
						}
					}

					this.ui.requestRender();
				}
				break;

			case "message_end":
				// Skip user messages (already shown in message_start)
				if (event.message.role === "user") {
					break;
				}
				if (this.streamingComponent && event.message.role === "assistant") {
					const assistantMsg = event.message as AssistantMessage;

					// Update streaming component with final message (includes stopReason)
					this.streamingComponent.updateContent(assistantMsg);

					// If message was aborted or errored, mark all pending tool components as failed
					if (assistantMsg.stopReason === "aborted" || assistantMsg.stopReason === "error") {
						const errorMessage =
							assistantMsg.stopReason === "aborted" ? "Operation aborted" : assistantMsg.errorMessage || "Error";
						for (const [toolCallId, component] of this.pendingTools.entries()) {
							component.updateResult({
								content: [{ type: "text", text: errorMessage }],
								isError: true,
							});
						}
						this.pendingTools.clear();
					}

					// Keep the streaming component - it's now the final assistant message
					this.streamingComponent = null;
				}
				this.ui.requestRender();
				break;

			case "tool_execution_start": {
				// Component should already exist from message_update, but create if missing
				if (!this.pendingTools.has(event.toolCallId)) {
					const component = new ToolExecutionComponent(event.toolName, event.args);
					this.chatContainer.addChild(component);
					this.pendingTools.set(event.toolCallId, component);
					this.ui.requestRender();
				}
				break;
			}

			case "tool_execution_end": {
				// Update the existing tool component with the result
				const component = this.pendingTools.get(event.toolCallId);
				if (component) {
					// Convert result to the format expected by updateResult
					const resultData =
						typeof event.result === "string"
							? {
									content: [{ type: "text" as const, text: event.result }],
									details: undefined,
									isError: event.isError,
								}
							: {
									content: event.result.content,
									details: event.result.details,
									isError: event.isError,
								};
					component.updateResult(resultData);
					this.pendingTools.delete(event.toolCallId);
					this.ui.requestRender();
				}
				break;
			}

			case "agent_end":
				// Stop loading animation
				if (this.loadingAnimation) {
					this.loadingAnimation.stop();
					this.loadingAnimation = null;
					this.statusContainer.clear();
				}
				if (this.streamingComponent) {
					this.chatContainer.removeChild(this.streamingComponent);
					this.streamingComponent = null;
				}
				this.pendingTools.clear();
				this.editor.disableSubmit = false;
				this.ui.requestRender();
				break;
		}
	}

	private addMessageToChat(message: Message): void {
		if (message.role === "user") {
			const userMsg = message as any;
			// Extract text content from content blocks
			const textBlocks = userMsg.content.filter((c: any) => c.type === "text");
			const textContent = textBlocks.map((c: any) => c.text).join("");
			if (textContent) {
				const userComponent = new UserMessageComponent(textContent, this.isFirstUserMessage);
				this.chatContainer.addChild(userComponent);
				this.isFirstUserMessage = false;
			}
		} else if (message.role === "assistant") {
			const assistantMsg = message as AssistantMessage;

			// Add assistant message component
			const assistantComponent = new AssistantMessageComponent(assistantMsg);
			this.chatContainer.addChild(assistantComponent);
		}
		// Note: tool calls and results are now handled via tool_execution_start/end events
	}

	renderInitialMessages(state: AgentState): void {
		// Render all existing messages (for --continue mode)
		// Reset first user message flag for initial render
		this.isFirstUserMessage = true;

		// Update footer with loaded state
		this.footer.updateState(state);

		// Update editor border color based on current thinking level
		this.updateEditorBorderColor();

		// Render messages
		for (let i = 0; i < state.messages.length; i++) {
			const message = state.messages[i];

			if (message.role === "user") {
				const userMsg = message as any;
				const textBlocks = userMsg.content.filter((c: any) => c.type === "text");
				const textContent = textBlocks.map((c: any) => c.text).join("");
				if (textContent) {
					const userComponent = new UserMessageComponent(textContent, this.isFirstUserMessage);
					this.chatContainer.addChild(userComponent);
					this.isFirstUserMessage = false;
				}
			} else if (message.role === "assistant") {
				const assistantMsg = message as AssistantMessage;
				const assistantComponent = new AssistantMessageComponent(assistantMsg);
				this.chatContainer.addChild(assistantComponent);

				// Create tool execution components for any tool calls
				for (const content of assistantMsg.content) {
					if (content.type === "toolCall") {
						const component = new ToolExecutionComponent(content.name, content.arguments);
						this.chatContainer.addChild(component);

						// If message was aborted/errored, immediately mark tool as failed
						if (assistantMsg.stopReason === "aborted" || assistantMsg.stopReason === "error") {
							const errorMessage =
								assistantMsg.stopReason === "aborted"
									? "Operation aborted"
									: assistantMsg.errorMessage || "Error";
							component.updateResult({
								content: [{ type: "text", text: errorMessage }],
								isError: true,
							});
						} else {
							// Store in map so we can update with results later
							this.pendingTools.set(content.id, component);
						}
					}
				}
			} else if (message.role === "toolResult") {
				// Update existing tool execution component with results				;
				const component = this.pendingTools.get(message.toolCallId);
				if (component) {
					component.updateResult({
						content: message.content,
						details: message.details,
						isError: message.isError,
					});
					// Remove from pending map since it's complete
					this.pendingTools.delete(message.toolCallId);
				}
			}
		}
		// Clear pending tools after rendering initial messages
		this.pendingTools.clear();
		this.ui.requestRender();
	}

	async getUserInput(): Promise<string> {
		return new Promise((resolve) => {
			this.onInputCallback = (text: string) => {
				this.onInputCallback = undefined;
				resolve(text);
			};
		});
	}

	setInterruptCallback(callback: () => void): void {
		this.onInterruptCallback = callback;
	}

	private handleCtrlC(): void {
		// Handle Ctrl+C double-press logic
		const now = Date.now();
		const timeSinceLastCtrlC = now - this.lastSigintTime;

		if (timeSinceLastCtrlC < 500) {
			// Second Ctrl+C within 500ms - exit
			this.stop();
			process.exit(0);
		} else {
			// First Ctrl+C - clear the editor
			this.clearEditor();
			this.lastSigintTime = now;
		}
	}

<<<<<<< HEAD
	private async cycleModel(): Promise<void> {
		// Use scoped models if available, otherwise all available models
		let modelsToUse: Model<any>[];
		if (this.scopedModels.length > 0) {
			modelsToUse = this.scopedModels;
		} else {
			const { models: availableModels, error } = await getAvailableModels();
			if (error) {
				this.showError(`Failed to load models: ${error}`);
				return;
			}
			modelsToUse = availableModels;
		}

		if (modelsToUse.length === 0) {
			this.showError("No models available to cycle");
			return;
		}

		if (modelsToUse.length === 1) {
			this.chatContainer.addChild(new Spacer(1));
			this.chatContainer.addChild(new Text(chalk.dim("Only one model in scope"), 1, 0));
=======
	private getThinkingBorderColor(level: ThinkingLevel): (str: string) => string {
		// More thinking = more color (gray → dim colors → bright colors)
		switch (level) {
			case "off":
				return chalk.gray;
			case "minimal":
				return chalk.dim.blue;
			case "low":
				return chalk.blue;
			case "medium":
				return chalk.cyan;
			case "high":
				return chalk.magenta;
			default:
				return chalk.gray;
		}
	}

	private updateEditorBorderColor(): void {
		const level = this.agent.state.thinkingLevel || "off";
		const color = this.getThinkingBorderColor(level);
		this.editor.borderColor = color;
		this.ui.requestRender();
	}

	private cycleThinkingLevel(): void {
		// Only cycle if model supports thinking
		if (!this.agent.state.model?.reasoning) {
			this.chatContainer.addChild(new Spacer(1));
			this.chatContainer.addChild(new Text(chalk.dim("Current model does not support thinking"), 1, 0));
>>>>>>> da7087bc
			this.ui.requestRender();
			return;
		}

<<<<<<< HEAD
		const currentModel = this.agent.state.model;
		let currentIndex = modelsToUse.findIndex(
			(m) => m.id === currentModel?.id && m.provider === currentModel?.provider,
		);

		// If current model not in scope, start from first
		if (currentIndex === -1) {
			currentIndex = 0;
		}

		const nextIndex = (currentIndex + 1) % modelsToUse.length;
		const nextModel = modelsToUse[nextIndex];

		// Validate API key
		const apiKey = await getApiKeyForModel(nextModel);
		if (!apiKey) {
			this.showError(`No API key for ${nextModel.provider}/${nextModel.id}`);
			return;
		}

		// Switch model
		this.agent.setModel(nextModel);

		// Show notification
		this.chatContainer.addChild(new Spacer(1));
		this.chatContainer.addChild(new Text(chalk.dim(`Switched to ${nextModel.name || nextModel.id}`), 1, 0));
=======
		const levels: ThinkingLevel[] = ["off", "minimal", "low", "medium", "high"];
		const currentLevel = this.agent.state.thinkingLevel || "off";
		const currentIndex = levels.indexOf(currentLevel);
		const nextIndex = (currentIndex + 1) % levels.length;
		const nextLevel = levels[nextIndex];

		// Apply the new thinking level
		this.agent.setThinkingLevel(nextLevel);

		// Save thinking level change to session
		this.sessionManager.saveThinkingLevelChange(nextLevel);

		// Update border color
		this.updateEditorBorderColor();

		// Show brief notification
		this.chatContainer.addChild(new Spacer(1));
		this.chatContainer.addChild(new Text(chalk.dim(`Thinking level: ${nextLevel}`), 1, 0));
>>>>>>> da7087bc
		this.ui.requestRender();
	}

	clearEditor(): void {
		this.editor.setText("");
		this.ui.requestRender();
	}

	showError(errorMessage: string): void {
		// Show error message in the chat
		this.chatContainer.addChild(new Spacer(1));
		this.chatContainer.addChild(new Text(chalk.red(`Error: ${errorMessage}`), 1, 0));
		this.ui.requestRender();
	}

	showWarning(warningMessage: string): void {
		// Show warning message in the chat
		this.chatContainer.addChild(new Spacer(1));
		this.chatContainer.addChild(new Text(chalk.yellow(`Warning: ${warningMessage}`), 1, 0));
		this.ui.requestRender();
	}

	private showThinkingSelector(): void {
		// Create thinking selector with current level
		this.thinkingSelector = new ThinkingSelectorComponent(
			this.agent.state.thinkingLevel,
			(level) => {
				// Apply the selected thinking level
				this.agent.setThinkingLevel(level);

				// Save thinking level change to session
				this.sessionManager.saveThinkingLevelChange(level);

				// Update border color
				this.updateEditorBorderColor();

				// Show confirmation message with proper spacing
				this.chatContainer.addChild(new Spacer(1));
				const confirmText = new Text(chalk.dim(`Thinking level: ${level}`), 1, 0);
				this.chatContainer.addChild(confirmText);

				// Hide selector and show editor again
				this.hideThinkingSelector();
				this.ui.requestRender();
			},
			() => {
				// Just hide the selector
				this.hideThinkingSelector();
				this.ui.requestRender();
			},
		);

		// Replace editor with selector
		this.editorContainer.clear();
		this.editorContainer.addChild(this.thinkingSelector);
		this.ui.setFocus(this.thinkingSelector.getSelectList());
		this.ui.requestRender();
	}

	private hideThinkingSelector(): void {
		// Replace selector with editor in the container
		this.editorContainer.clear();
		this.editorContainer.addChild(this.editor);
		this.thinkingSelector = null;
		this.ui.setFocus(this.editor);
	}

	private showModelSelector(): void {
		// Create model selector with current model
		this.modelSelector = new ModelSelectorComponent(
			this.ui,
			this.agent.state.model,
			this.settingsManager,
			(model) => {
				// Apply the selected model
				this.agent.setModel(model);

				// Save model change to session
				this.sessionManager.saveModelChange(model.provider, model.id);

				// Show confirmation message with proper spacing
				this.chatContainer.addChild(new Spacer(1));
				const confirmText = new Text(chalk.dim(`Model: ${model.id}`), 1, 0);
				this.chatContainer.addChild(confirmText);

				// Hide selector and show editor again
				this.hideModelSelector();
				this.ui.requestRender();
			},
			() => {
				// Just hide the selector
				this.hideModelSelector();
				this.ui.requestRender();
			},
		);

		// Replace editor with selector
		this.editorContainer.clear();
		this.editorContainer.addChild(this.modelSelector);
		this.ui.setFocus(this.modelSelector);
		this.ui.requestRender();
	}

	private hideModelSelector(): void {
		// Replace selector with editor in the container
		this.editorContainer.clear();
		this.editorContainer.addChild(this.editor);
		this.modelSelector = null;
		this.ui.setFocus(this.editor);
	}

	private showUserMessageSelector(): void {
		// Extract all user messages from the current state
		const userMessages: Array<{ index: number; text: string }> = [];

		for (let i = 0; i < this.agent.state.messages.length; i++) {
			const message = this.agent.state.messages[i];
			if (message.role === "user") {
				const userMsg = message as any;
				const textBlocks = userMsg.content.filter((c: any) => c.type === "text");
				const textContent = textBlocks.map((c: any) => c.text).join("");
				if (textContent) {
					userMessages.push({ index: i, text: textContent });
				}
			}
		}

		// Don't show selector if there are no messages or only one message
		if (userMessages.length <= 1) {
			this.chatContainer.addChild(new Spacer(1));
			this.chatContainer.addChild(new Text(chalk.dim("No messages to branch from"), 1, 0));
			this.ui.requestRender();
			return;
		}

		// Create user message selector
		this.userMessageSelector = new UserMessageSelectorComponent(
			userMessages,
			(messageIndex) => {
				// Get the selected user message text to put in the editor
				const selectedMessage = this.agent.state.messages[messageIndex];
				const selectedUserMsg = selectedMessage as any;
				const textBlocks = selectedUserMsg.content.filter((c: any) => c.type === "text");
				const selectedText = textBlocks.map((c: any) => c.text).join("");

				// Create a branched session with messages UP TO (but not including) the selected message
				const newSessionFile = this.sessionManager.createBranchedSession(this.agent.state, messageIndex - 1);

				// Set the new session file as active
				this.sessionManager.setSessionFile(newSessionFile);

				// Truncate messages in agent state to before the selected message
				const truncatedMessages = this.agent.state.messages.slice(0, messageIndex);
				this.agent.replaceMessages(truncatedMessages);

				// Clear and re-render the chat
				this.chatContainer.clear();
				this.isFirstUserMessage = true;
				this.renderInitialMessages(this.agent.state);

				// Show confirmation message
				this.chatContainer.addChild(new Spacer(1));
				this.chatContainer.addChild(
					new Text(chalk.dim(`Branched to new session from message ${messageIndex}`), 1, 0),
				);

				// Put the selected message in the editor
				this.editor.setText(selectedText);

				// Hide selector and show editor again
				this.hideUserMessageSelector();
				this.ui.requestRender();
			},
			() => {
				// Just hide the selector
				this.hideUserMessageSelector();
				this.ui.requestRender();
			},
		);

		// Replace editor with selector
		this.editorContainer.clear();
		this.editorContainer.addChild(this.userMessageSelector);
		this.ui.setFocus(this.userMessageSelector.getMessageList());
		this.ui.requestRender();
	}

	private hideUserMessageSelector(): void {
		// Replace selector with editor in the container
		this.editorContainer.clear();
		this.editorContainer.addChild(this.editor);
		this.userMessageSelector = null;
		this.ui.setFocus(this.editor);
	}

	private async showOAuthSelector(mode: "login" | "logout"): Promise<void> {
		// For logout mode, filter to only show logged-in providers
		let providersToShow: string[] = [];
		if (mode === "logout") {
			const loggedInProviders = listOAuthProviders();
			if (loggedInProviders.length === 0) {
				this.chatContainer.addChild(new Spacer(1));
				this.chatContainer.addChild(new Text(chalk.dim("No OAuth providers logged in. Use /login first."), 1, 0));
				this.ui.requestRender();
				return;
			}
			providersToShow = loggedInProviders;
		}

		// Create OAuth selector
		this.oauthSelector = new OAuthSelectorComponent(
			mode,
			async (providerId: any) => {
				// Hide selector first
				this.hideOAuthSelector();

				if (mode === "login") {
					// Handle login
					this.chatContainer.addChild(new Spacer(1));
					this.chatContainer.addChild(new Text(chalk.dim(`Logging in to ${providerId}...`), 1, 0));
					this.ui.requestRender();

					try {
						await login(
							providerId,
							(url: string) => {
								// Show auth URL to user
								this.chatContainer.addChild(new Spacer(1));
								this.chatContainer.addChild(new Text(chalk.cyan("Opening browser to:"), 1, 0));
								this.chatContainer.addChild(new Text(chalk.cyan(url), 1, 0));
								this.chatContainer.addChild(new Spacer(1));
								this.chatContainer.addChild(
									new Text(chalk.yellow("Paste the authorization code below:"), 1, 0),
								);
								this.ui.requestRender();

								// Open URL in browser
								const openCmd =
									process.platform === "darwin" ? "open" : process.platform === "win32" ? "start" : "xdg-open";
								exec(`${openCmd} "${url}"`);
							},
							async () => {
								// Prompt for code with a simple Input
								return new Promise<string>((resolve) => {
									const codeInput = new Input();
									codeInput.onSubmit = () => {
										const code = codeInput.getValue();
										// Restore editor
										this.editorContainer.clear();
										this.editorContainer.addChild(this.editor);
										this.ui.setFocus(this.editor);
										resolve(code);
									};

									this.editorContainer.clear();
									this.editorContainer.addChild(codeInput);
									this.ui.setFocus(codeInput);
									this.ui.requestRender();
								});
							},
						);

						// Success
						this.chatContainer.addChild(new Spacer(1));
						this.chatContainer.addChild(new Text(chalk.green(`✓ Successfully logged in to ${providerId}`), 1, 0));
						this.chatContainer.addChild(new Text(chalk.dim(`Tokens saved to ~/.pi/agent/oauth.json`), 1, 0));
						this.ui.requestRender();
					} catch (error: any) {
						this.showError(`Login failed: ${error.message}`);
					}
				} else {
					// Handle logout
					try {
						await logout(providerId);

						this.chatContainer.addChild(new Spacer(1));
						this.chatContainer.addChild(
							new Text(chalk.green(`✓ Successfully logged out of ${providerId}`), 1, 0),
						);
						this.chatContainer.addChild(
							new Text(chalk.dim(`Credentials removed from ~/.pi/agent/oauth.json`), 1, 0),
						);
						this.ui.requestRender();
					} catch (error: any) {
						this.showError(`Logout failed: ${error.message}`);
					}
				}
			},
			() => {
				// Cancel - just hide the selector
				this.hideOAuthSelector();
				this.ui.requestRender();
			},
		);

		// Replace editor with selector
		this.editorContainer.clear();
		this.editorContainer.addChild(this.oauthSelector);
		this.ui.setFocus(this.oauthSelector);
		this.ui.requestRender();
	}

	private hideOAuthSelector(): void {
		// Replace selector with editor in the container
		this.editorContainer.clear();
		this.editorContainer.addChild(this.editor);
		this.oauthSelector = null;
		this.ui.setFocus(this.editor);
	}

	private handleExportCommand(text: string): void {
		// Parse optional filename from command: /export [filename]
		const parts = text.split(/\s+/);
		const outputPath = parts.length > 1 ? parts[1] : undefined;

		try {
			// Export session to HTML
			const filePath = exportSessionToHtml(this.sessionManager, this.agent.state, outputPath);

			// Show success message in chat - matching thinking level style
			this.chatContainer.addChild(new Spacer(1));
			this.chatContainer.addChild(new Text(chalk.dim(`Session exported to: ${filePath}`), 1, 0));
			this.ui.requestRender();
		} catch (error: any) {
			// Show error message in chat
			this.chatContainer.addChild(new Spacer(1));
			this.chatContainer.addChild(
				new Text(chalk.red(`Failed to export session: ${error.message || "Unknown error"}`), 1, 0),
			);
			this.ui.requestRender();
		}
	}

	private handleSessionCommand(): void {
		// Get session info
		const sessionFile = this.sessionManager.getSessionFile();
		const state = this.agent.state;

		// Count messages
		const userMessages = state.messages.filter((m) => m.role === "user").length;
		const assistantMessages = state.messages.filter((m) => m.role === "assistant").length;
		const toolResults = state.messages.filter((m) => m.role === "toolResult").length;
		const totalMessages = state.messages.length;

		// Count tool calls from assistant messages
		let toolCalls = 0;
		for (const message of state.messages) {
			if (message.role === "assistant") {
				const assistantMsg = message as AssistantMessage;
				toolCalls += assistantMsg.content.filter((c) => c.type === "toolCall").length;
			}
		}

		// Calculate cumulative usage from all assistant messages (same as footer)
		let totalInput = 0;
		let totalOutput = 0;
		let totalCacheRead = 0;
		let totalCacheWrite = 0;
		let totalCost = 0;

		for (const message of state.messages) {
			if (message.role === "assistant") {
				const assistantMsg = message as AssistantMessage;
				totalInput += assistantMsg.usage.input;
				totalOutput += assistantMsg.usage.output;
				totalCacheRead += assistantMsg.usage.cacheRead;
				totalCacheWrite += assistantMsg.usage.cacheWrite;
				totalCost += assistantMsg.usage.cost.total;
			}
		}

		const totalTokens = totalInput + totalOutput + totalCacheRead + totalCacheWrite;

		// Build info text
		let info = `${chalk.bold("Session Info")}\n\n`;
		info += `${chalk.dim("File:")} ${sessionFile}\n`;
		info += `${chalk.dim("ID:")} ${this.sessionManager.getSessionId()}\n\n`;
		info += `${chalk.bold("Messages")}\n`;
		info += `${chalk.dim("User:")} ${userMessages}\n`;
		info += `${chalk.dim("Assistant:")} ${assistantMessages}\n`;
		info += `${chalk.dim("Tool Calls:")} ${toolCalls}\n`;
		info += `${chalk.dim("Tool Results:")} ${toolResults}\n`;
		info += `${chalk.dim("Total:")} ${totalMessages}\n\n`;
		info += `${chalk.bold("Tokens")}\n`;
		info += `${chalk.dim("Input:")} ${totalInput.toLocaleString()}\n`;
		info += `${chalk.dim("Output:")} ${totalOutput.toLocaleString()}\n`;
		if (totalCacheRead > 0) {
			info += `${chalk.dim("Cache Read:")} ${totalCacheRead.toLocaleString()}\n`;
		}
		if (totalCacheWrite > 0) {
			info += `${chalk.dim("Cache Write:")} ${totalCacheWrite.toLocaleString()}\n`;
		}
		info += `${chalk.dim("Total:")} ${totalTokens.toLocaleString()}\n`;

		if (totalCost > 0) {
			info += `\n${chalk.bold("Cost")}\n`;
			info += `${chalk.dim("Total:")} ${totalCost.toFixed(4)}`;
		}

		// Show info in chat
		this.chatContainer.addChild(new Spacer(1));
		this.chatContainer.addChild(new Text(info, 1, 0));
		this.ui.requestRender();
	}

	private handleChangelogCommand(): void {
		const changelogPath = getChangelogPath();
		const allEntries = parseChangelog(changelogPath);

		// Show all entries in reverse order (oldest first, newest last)
		const changelogMarkdown =
			allEntries.length > 0
				? allEntries
						.reverse()
						.map((e) => e.content)
						.join("\n\n")
				: "No changelog entries found.";

		// Display in chat
		this.chatContainer.addChild(new Spacer(1));
		this.chatContainer.addChild(new DynamicBorder(chalk.cyan));
		this.ui.addChild(new Text(chalk.bold.cyan("What's New"), 1, 0));
		this.ui.addChild(new Spacer(1));
		this.chatContainer.addChild(new Markdown(changelogMarkdown, 1, 1));
		this.chatContainer.addChild(new DynamicBorder(chalk.cyan));
		this.ui.requestRender();
	}

	stop(): void {
		if (this.loadingAnimation) {
			this.loadingAnimation.stop();
			this.loadingAnimation = null;
		}
		if (this.isInitialized) {
			this.ui.stop();
			this.isInitialized = false;
		}
	}
}<|MERGE_RESOLUTION|>--- conflicted
+++ resolved
@@ -1,10 +1,5 @@
-<<<<<<< HEAD
-import type { Agent, AgentEvent, AgentState } from "@mariozechner/pi-agent";
+import type { Agent, AgentEvent, AgentState, ThinkingLevel } from "@mariozechner/pi-agent";
 import type { AssistantMessage, Message, Model } from "@mariozechner/pi-ai";
-=======
-import type { Agent, AgentEvent, AgentState, ThinkingLevel } from "@mariozechner/pi-agent";
-import type { AssistantMessage, Message } from "@mariozechner/pi-ai";
->>>>>>> da7087bc
 import type { SlashCommand } from "@mariozechner/pi-tui";
 import {
 	CombinedAutocompleteProvider,
@@ -179,13 +174,11 @@
 			chalk.dim("ctrl+k") +
 			chalk.gray(" to delete line") +
 			"\n" +
-<<<<<<< HEAD
+			chalk.dim("ctrl+t") +
+			chalk.gray(" to cycle thinking") +
+			"\n" +
 			chalk.dim("ctrl+p") +
 			chalk.gray(" to cycle models") +
-=======
-			chalk.dim("ctrl+t") +
-			chalk.gray(" to cycle thinking") +
->>>>>>> da7087bc
 			"\n" +
 			chalk.dim("/") +
 			chalk.gray(" for commands") +
@@ -228,13 +221,12 @@
 			this.handleCtrlC();
 		};
 
-<<<<<<< HEAD
+		this.editor.onCtrlT = () => {
+			this.cycleThinkingLevel();
+		};
+
 		this.editor.onCtrlP = () => {
 			this.cycleModel();
-=======
-		this.editor.onCtrlT = () => {
-			this.cycleThinkingLevel();
->>>>>>> da7087bc
 		};
 
 		// Handle editor submission
@@ -602,30 +594,6 @@
 		}
 	}
 
-<<<<<<< HEAD
-	private async cycleModel(): Promise<void> {
-		// Use scoped models if available, otherwise all available models
-		let modelsToUse: Model<any>[];
-		if (this.scopedModels.length > 0) {
-			modelsToUse = this.scopedModels;
-		} else {
-			const { models: availableModels, error } = await getAvailableModels();
-			if (error) {
-				this.showError(`Failed to load models: ${error}`);
-				return;
-			}
-			modelsToUse = availableModels;
-		}
-
-		if (modelsToUse.length === 0) {
-			this.showError("No models available to cycle");
-			return;
-		}
-
-		if (modelsToUse.length === 1) {
-			this.chatContainer.addChild(new Spacer(1));
-			this.chatContainer.addChild(new Text(chalk.dim("Only one model in scope"), 1, 0));
-=======
 	private getThinkingBorderColor(level: ThinkingLevel): (str: string) => string {
 		// More thinking = more color (gray → dim colors → bright colors)
 		switch (level) {
@@ -656,12 +624,57 @@
 		if (!this.agent.state.model?.reasoning) {
 			this.chatContainer.addChild(new Spacer(1));
 			this.chatContainer.addChild(new Text(chalk.dim("Current model does not support thinking"), 1, 0));
->>>>>>> da7087bc
 			this.ui.requestRender();
 			return;
 		}
 
-<<<<<<< HEAD
+		const levels: ThinkingLevel[] = ["off", "minimal", "low", "medium", "high"];
+		const currentLevel = this.agent.state.thinkingLevel || "off";
+		const currentIndex = levels.indexOf(currentLevel);
+		const nextIndex = (currentIndex + 1) % levels.length;
+		const nextLevel = levels[nextIndex];
+
+		// Apply the new thinking level
+		this.agent.setThinkingLevel(nextLevel);
+
+		// Save thinking level change to session
+		this.sessionManager.saveThinkingLevelChange(nextLevel);
+
+		// Update border color
+		this.updateEditorBorderColor();
+
+		// Show brief notification
+		this.chatContainer.addChild(new Spacer(1));
+		this.chatContainer.addChild(new Text(chalk.dim(`Thinking level: ${nextLevel}`), 1, 0));
+		this.ui.requestRender();
+	}
+
+	private async cycleModel(): Promise<void> {
+		// Use scoped models if available, otherwise all available models
+		let modelsToUse: Model<any>[];
+		if (this.scopedModels.length > 0) {
+			modelsToUse = this.scopedModels;
+		} else {
+			const { models: availableModels, error } = await getAvailableModels();
+			if (error) {
+				this.showError(`Failed to load models: ${error}`);
+				return;
+			}
+			modelsToUse = availableModels;
+		}
+
+		if (modelsToUse.length === 0) {
+			this.showError("No models available to cycle");
+			return;
+		}
+
+		if (modelsToUse.length === 1) {
+			this.chatContainer.addChild(new Spacer(1));
+			this.chatContainer.addChild(new Text(chalk.dim("Only one model in scope"), 1, 0));
+			this.ui.requestRender();
+			return;
+		}
+
 		const currentModel = this.agent.state.model;
 		let currentIndex = modelsToUse.findIndex(
 			(m) => m.id === currentModel?.id && m.provider === currentModel?.provider,
@@ -688,26 +701,6 @@
 		// Show notification
 		this.chatContainer.addChild(new Spacer(1));
 		this.chatContainer.addChild(new Text(chalk.dim(`Switched to ${nextModel.name || nextModel.id}`), 1, 0));
-=======
-		const levels: ThinkingLevel[] = ["off", "minimal", "low", "medium", "high"];
-		const currentLevel = this.agent.state.thinkingLevel || "off";
-		const currentIndex = levels.indexOf(currentLevel);
-		const nextIndex = (currentIndex + 1) % levels.length;
-		const nextLevel = levels[nextIndex];
-
-		// Apply the new thinking level
-		this.agent.setThinkingLevel(nextLevel);
-
-		// Save thinking level change to session
-		this.sessionManager.saveThinkingLevelChange(nextLevel);
-
-		// Update border color
-		this.updateEditorBorderColor();
-
-		// Show brief notification
-		this.chatContainer.addChild(new Spacer(1));
-		this.chatContainer.addChild(new Text(chalk.dim(`Thinking level: ${nextLevel}`), 1, 0));
->>>>>>> da7087bc
 		this.ui.requestRender();
 	}
 
