import { Editor } from "@mariozechner/pi-tui";

/**
 * Custom editor that handles Escape and Ctrl+C keys for coding-agent
 */
export class CustomEditor extends Editor {
	public onEscape?: () => void;
	public onCtrlC?: () => void;
<<<<<<< HEAD
	public onCtrlP?: () => void;

	handleInput(data: string): void {
		// Intercept Ctrl+P for model cycling
		if (data === "\x10" && this.onCtrlP) {
			this.onCtrlP();
=======
	public onCtrlT?: () => void;

	handleInput(data: string): void {
		// Intercept Ctrl+T for thinking level cycling
		if (data === "\x14" && this.onCtrlT) {
			this.onCtrlT();
>>>>>>> da7087bc
			return;
		}

		// Intercept Escape key - but only if autocomplete is NOT active
		// (let parent handle escape for autocomplete cancellation)
		if (data === "\x1b" && this.onEscape && !this.isShowingAutocomplete()) {
			this.onEscape();
			return;
		}

		// Intercept Ctrl+C
		if (data === "\x03" && this.onCtrlC) {
			this.onCtrlC();
			return;
		}

		// Pass to parent for normal handling
		super.handleInput(data);
	}
}<|MERGE_RESOLUTION|>--- conflicted
+++ resolved
@@ -6,21 +6,19 @@
 export class CustomEditor extends Editor {
 	public onEscape?: () => void;
 	public onCtrlC?: () => void;
-<<<<<<< HEAD
 	public onCtrlP?: () => void;
+	public onCtrlT?: () => void;
 
 	handleInput(data: string): void {
 		// Intercept Ctrl+P for model cycling
 		if (data === "\x10" && this.onCtrlP) {
 			this.onCtrlP();
-=======
-	public onCtrlT?: () => void;
+			return;
+		}
 
-	handleInput(data: string): void {
 		// Intercept Ctrl+T for thinking level cycling
 		if (data === "\x14" && this.onCtrlT) {
 			this.onCtrlT();
->>>>>>> da7087bc
 			return;
 		}
 
