--- conflicted
+++ resolved
@@ -72,10 +72,7 @@
 		thinkingLow: ColorValueSchema,
 		thinkingMedium: ColorValueSchema,
 		thinkingHigh: ColorValueSchema,
-<<<<<<< HEAD
-=======
 		thinkingXhigh: ColorValueSchema,
->>>>>>> 00370cab
 		// Bash Mode (1 color)
 		bashMode: ColorValueSchema,
 	}),
@@ -126,10 +123,7 @@
 	| "thinkingLow"
 	| "thinkingMedium"
 	| "thinkingHigh"
-<<<<<<< HEAD
-=======
 	| "thinkingXhigh"
->>>>>>> 00370cab
 	| "bashMode";
 
 export type ThemeBg = "userMessageBg" | "toolPendingBg" | "toolSuccessBg" | "toolErrorBg";
