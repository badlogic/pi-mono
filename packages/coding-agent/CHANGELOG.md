# Changelog

## [Unreleased]

<<<<<<< HEAD
### Changed

- **Footer display**: Token counts now use M suffix for millions (e.g., `10.2M` instead of `10184k`). Context display shortened from `61.3% of 200k` to `61.3%/200k`.

### Fixed

- **Multi-key sequences in inputs**: Inputs like model search now handle multi-key sequences identically to the main prompt editor. ([#122](https://github.com/badlogic/pi-mono/pull/122) by [@markusylisiurunen](https://github.com/markusylisiurunen))
- **Line wrapping escape codes**: Fixed underline style bleeding into padding when wrapping long URLs. ANSI codes now attach to the correct content, and line-end resets only turn off underline (preserving background colors). ([#109](https://github.com/badlogic/pi-mono/issues/109))

### Added

- **Fuzzy search models and sessions**: Implemented a simple fuzzy search for models and sessions (e.g., `codexmax` now finds `gpt-5.1-codex-max`). ([#122](https://github.com/badlogic/pi-mono/pull/122) by [@markusylisiurunen](https://github.com/markusylisiurunen))

## [0.12.11] - 2025-12-05

### Changed

- **Compaction UI**: Simplified collapsed compaction indicator to show warning-colored text with token count instead of styled banner. Removed redundant success message after compaction. ([#108](https://github.com/badlogic/pi-mono/issues/108))

### Fixed

- **Print mode error handling**: `-p` flag now outputs error messages and exits with code 1 when requests fail, instead of silently producing no output.
- **Branch selector crash**: Fixed TUI crash when user messages contained Unicode characters (like `✔` or `›`) that caused line width to exceed terminal width. Now uses proper `truncateToWidth` instead of `substring`.
- **Bash output escape sequences**: Fixed incomplete stripping of terminal escape sequences in bash tool output. `stripAnsi` misses some sequences like standalone String Terminator (`ESC \`), which could cause rendering issues when displaying captured TUI output.
- **Footer overflow crash**: Fixed TUI crash when terminal width is too narrow for the footer stats line. The footer now truncates gracefully instead of overflowing.

### Added

- **`authHeader` option in models.json**: Custom providers can set `"authHeader": true` to automatically add `Authorization: Bearer <apiKey>` header. Useful for providers that require explicit auth headers. ([#81](https://github.com/badlogic/pi-mono/issues/81))
- **`--append-system-prompt` Flag**: Append additional text or file contents to the system prompt. Supports both inline text and file paths. Complements `--system-prompt` for layering custom instructions without replacing the base system prompt. ([#114](https://github.com/badlogic/pi-mono/pull/114) by [@markusylisiurunen](https://github.com/markusylisiurunen))
- **Thinking Block Toggle**: Added `Ctrl+T` shortcut to toggle visibility of LLM thinking blocks. When toggled off, shows a static "Thinking..." label instead of full content. Useful for reducing visual clutter during long conversations. ([#113](https://github.com/badlogic/pi-mono/pull/113) by [@markusylisiurunen](https://github.com/markusylisiurunen))
=======
### Added

- **Prompt History Navigation**: Browse previously submitted prompts using Up/Down arrow keys when the editor is empty. Press Up to cycle through older prompts, Down to return to newer ones or clear the editor. Similar to shell history and Claude Code's prompt history feature. History is session-scoped and stores up to 100 entries. ([#121](https://github.com/badlogic/pi-mono/pull/121) by [@nicobailon](https://github.com/nicobailon))
>>>>>>> 3a5185c5

## [0.12.10] - 2025-12-04

### Added

- Added `gpt-5.1-codex-max` model support

## [0.12.9] - 2025-12-04

### Added

- **`/copy` Command**: Copy the last agent message to clipboard. Works cross-platform (macOS, Windows, Linux). Useful for extracting text from rendered Markdown output. ([#105](https://github.com/badlogic/pi-mono/pull/105) by [@markusylisiurunen](https://github.com/markusylisiurunen))

## [0.12.8] - 2025-12-04

- Fix: Use CTRL+O consistently for compaction expand shortcut (not CMD+O on Mac)

## [0.12.7] - 2025-12-04

### Added

- **Context Compaction**: Long sessions can now be compacted to reduce context usage while preserving recent conversation history. ([#92](https://github.com/badlogic/pi-mono/issues/92), [docs](https://github.com/badlogic/pi-mono/blob/main/packages/coding-agent/README.md#context-compaction))
  - `/compact [instructions]`: Manually compact context with optional custom instructions for the summary
  - `/autocompact`: Toggle automatic compaction when context exceeds threshold
  - Compaction summarizes older messages while keeping recent messages (default 20k tokens) verbatim
  - Auto-compaction triggers when context reaches `contextWindow - reserveTokens` (default 16k reserve)
  - Compacted sessions show a collapsible summary in the TUI (toggle with `o` key)
  - HTML exports include compaction summaries as collapsible sections
  - RPC mode supports `{"type":"compact"}` command and auto-compaction (emits compaction events)
- **Branch Source Tracking**: Branched sessions now store `branchedFrom` in the session header, containing the path to the original session file. Useful for tracing session lineage.

## [0.12.5] - 2025-12-03

### Added

- **Forking/Rebranding Support**: All branding (app name, config directory, environment variable names) is now configurable via `piConfig` in `package.json`. Forks can change `piConfig.name` and `piConfig.configDir` to rebrand the CLI without code changes. Affects CLI banner, help text, config paths, and error messages. ([#95](https://github.com/badlogic/pi-mono/pull/95))

### Fixed

- **Bun Binary Detection**: Fixed Bun compiled binary failing to start after Bun updated its virtual filesystem path format from `%7EBUN` to `$bunfs`. ([#95](https://github.com/badlogic/pi-mono/pull/95))

## [0.12.4] - 2025-12-02

### Added

- **`/debug` Command**: New slash command that writes debug information to `~/.pi/agent/pi-debug.log`, including terminal width and all rendered lines with their visible widths. Useful for diagnosing rendering issues.

### Fixed

- **Windows Carriage Return Handling**: Fixed tool output containing stray `\r` characters on Windows, which could cause rendering issues. Carriage returns are now stripped from bash output.

## [0.12.3] - 2025-12-02

### Fixed

- **Windows Terminal Truecolor Support**: Fixed theme colors appearing washed out in Windows Terminal. The color mode detection now checks for `WT_SESSION` environment variable to enable truecolor (24-bit RGB) support instead of falling back to 256-color mode.

## [0.12.2] - 2025-12-02

### Fixed

- **Windows Binary Path Resolution**: Fixed Bun compiled binary on Windows failing to find `package.json` and other assets. The binary was incorrectly using the Bun runtime's virtual filesystem path (`B:\~BUN\`) instead of the actual executable location. Now uses `process.execPath` which correctly points to the compiled binary, and updated detection to check for `%7EBUN` (URL-encoded `~BUN`) in `import.meta.url`.

## [0.12.1] - 2025-12-02

### Changed

- **Binary Archive Structure**: Binary downloads now contain `pi` (or `pi.exe` on Windows) instead of platform-suffixed names like `pi-darwin-arm64`, making it easier to use after extraction.

## [0.12.0] - 2025-12-02

### Added

- **Standalone Binary Support**: Build a self-contained binary using Bun with `npm run build:binary`. Pre-built binaries for macOS (arm64/x64), Linux (x64/arm64), and Windows (x64) are available on GitHub Releases. Based on [#89](https://github.com/badlogic/pi-mono/pull/89) by [@steipete](https://github.com/steipete), extended with cross-platform path resolution and GitHub Actions for automated release builds.

## [0.11.6] - 2025-12-02

### Added

- **OAuth Login Status Indicator**: The `/login` provider selector now shows "✓ logged in" next to providers where you're already authenticated. This makes it clear at a glance whether you're using your Claude Pro/Max subscription. ([#88](https://github.com/badlogic/pi-mono/pull/88) by [@steipete](https://github.com/steipete))
- **Subscription Cost Indicator**: The footer now shows "(sub)" next to the cost when using an OAuth subscription (e.g., `$0.123 (sub)`). This makes it visible without needing `/login` that you're using your Claude Pro/Max subscription.

## [0.11.5] - 2025-12-01

### Added

- **Custom Slash Commands**: Define reusable prompt templates as Markdown files. Place files in `~/.pi/agent/commands/` (global) or `.pi/commands/` (project-specific). Commands appear in `/` autocomplete with source indicators like `(user)` or `(project)`. Supports bash-style arguments (`$1`, `$2`, `$@`) with quote-aware parsing. Subdirectories create namespaced commands (e.g., `.pi/commands/frontend/component.md` shows as `(project:frontend)`). Optional `description` field in YAML frontmatter. Works from CLI as well (`pi -p "/review"`). ([#86](https://github.com/badlogic/pi-mono/issues/86))

## [0.11.4] - 2025-12-01

### Improved

- **TUI Crash Diagnostics**: When a render error occurs (line exceeds terminal width), all rendered lines are now written to `~/.pi/agent/pi-crash.log` with their indices and visible widths for easier debugging.

### Fixed

- **Session Selector Crash with Wide Characters**: Fixed crash when running `pi -r` to resume sessions containing emojis, CJK characters, or other wide Unicode characters. The session list was using character count instead of visible terminal width for truncation, causing lines to exceed terminal width. Added `truncateToWidth()` utility that properly handles ANSI codes and wide characters. ([#85](https://github.com/badlogic/pi-mono/issues/85))

## [0.11.3] - 2025-12-01

### Added

- **Circular Menu Navigation**: All menus (model selector, message history, file picker) now wrap around when navigating past the first or last item. Pressing up at the top jumps to the bottom, and pressing down at the bottom jumps to the top. ([#82](https://github.com/badlogic/pi-mono/pull/82) by [@butelo](https://github.com/butelo))

### Fixed

- **RPC Mode Session Management**: Fixed session files not being saved in RPC mode (`--mode rpc`). Since version 0.9.0, the `agent.subscribe()` call with session management logic was only present in the TUI renderer, causing RPC mode to skip saving messages to session files. RPC mode now properly saves sessions just like interactive mode. ([#83](https://github.com/badlogic/pi-mono/issues/83))

## [0.11.1] - 2025-11-29

### Added

- **`--export` CLI Flag**: Export session files to self-contained HTML files from the command line. Auto-detects format (session manager format or streaming event format). Usage: `pi --export session.jsonl` or `pi --export session.jsonl output.html`. Note: Streaming event logs (from `--mode json`) don't contain system prompt or tool definitions, so those sections are omitted with a notice in the HTML. ([#80](https://github.com/badlogic/pi-mono/issues/80))

- **Git Branch File Watcher**: Footer now auto-updates when the git branch changes externally (e.g., running `git checkout` in another terminal). Watches `.git/HEAD` for changes and refreshes the branch display automatically. ([#79](https://github.com/badlogic/pi-mono/pull/79) by [@fightbulc](https://github.com/fightbulc))

- **Read-Only Exploration Tools**: Added `grep`, `find`, and `ls` tools for safe code exploration without modification risk. These tools are available via the new `--tools` flag.
  - `grep`: Uses `ripgrep` (auto-downloaded) for fast regex searching. Respects `.gitignore` (including nested), supports glob filtering, context lines, and hidden files.
  - `find`: Uses `fd` (auto-downloaded) for fast file finding. Respects `.gitignore`, supports glob patterns, and hidden files.
  - `ls`: Lists directory contents with proper sorting and indicators.
- **`--tools` Flag**: New CLI flag to specify available tools (e.g., `--tools read,grep,find,ls` for read-only mode). Default behavior remains unchanged (`read,bash,edit,write`).
- **Dynamic System Prompt**: The system prompt now adapts to the selected tools, showing relevant guidelines and warnings (e.g., "READ-ONLY mode" when write tools are disabled).

### Fixed

- **Prompt Restoration on API Key Error**: When submitting a message fails due to missing API key, the prompt is now restored to the editor instead of being lost. ([#77](https://github.com/badlogic/pi-mono/issues/77))
- **File `@` Autocomplete Performance**: Fixed severe UI jank when using `@` for file attachment in large repositories. The file picker now uses `fd` (a fast file finder) instead of synchronous directory walking with minimatch. On a 55k file repo, search time dropped from ~900ms to ~10ms per keystroke. If `fd` is not installed, it will be automatically downloaded to `~/.pi/agent/tools/` on first use. ([#69](https://github.com/badlogic/pi-mono/issues/69))
- **File Selector Styling**: Selected items in file autocomplete (`@` and Tab) now use consistent accent color for the entire line instead of mixed colors.

## [0.10.2] - 2025-11-27

### Changed

- **HTML Export Prefix**: Exported session files now use `pi-session-` prefix (e.g., `pi-session-2025-11-13T12-27-53-866Z_xxx.html`) for easier `.gitignore` filtering ([#72](https://github.com/badlogic/pi-mono/issues/72))
- **Native Model Identity**: Removed "You are actually not Claude, you are Pi" from system prompt, allowing models to use their native identity ([#73](https://github.com/badlogic/pi-mono/issues/73))

## [0.10.1] - 2025-11-27

### Added

- **CLI File Arguments (`@file`)**: Include files in your initial message using the `@` prefix (e.g., `pi @prompt.md @image.png "Do this"`). All `@file` arguments are combined into the first message. Text files are wrapped in `<file name="path">content</file>` tags. Images (`.jpg`, `.jpeg`, `.png`, `.gif`, `.webp`) are attached as base64-encoded attachments. Supports `~` expansion, relative/absolute paths. Empty files are skipped. Works in interactive, `--print`, and `--mode text/json` modes. Not supported in `--mode rpc`. ([#54](https://github.com/badlogic/pi-mono/issues/54))

### Fixed

- **Editor Cursor Navigation**: Fixed broken up/down arrow key navigation in the editor when lines wrap. Previously, pressing up/down would move between logical lines instead of visual (wrapped) lines, causing the cursor to jump unexpectedly. Now cursor navigation is based on rendered lines. Also fixed a bug where the cursor would appear on two lines simultaneously when positioned at a wrap boundary. Added word by word navigation via Option+Left/Right or Ctrl+Left/Right. ([#61](https://github.com/badlogic/pi-mono/pull/61))
- **Edit Diff Line Number Alignment**: Fixed two issues with diff display in the edit tool:
  1. Line numbers were incorrect for edits far from the start of a file (e.g., showing 1, 2, 3 instead of 336, 337, 338). The skip count for context lines was being added after displaying lines instead of before.
  2. When diff lines wrapped due to terminal width, the line number prefix lost its leading space alignment, and code indentation (spaces/tabs after line numbers) was lost. Rewrote `splitIntoTokensWithAnsi` in `pi-tui` to preserve whitespace as separate tokens instead of discarding it, so wrapped lines maintain proper alignment and indentation.

### Improved

- **Git Branch Display**: Footer now shows the active git branch after the directory path (e.g., `~/project (main)`). Branch is detected by reading `.git/HEAD` directly (fast, synchronous). Cache is refreshed after each assistant message to detect branch changes from git commands executed by the agent. ([#55](https://github.com/badlogic/pi-mono/issues/55))
- **HTML Export**: Added timestamps to each message, fixed text clipping with proper word-wrapping CSS, improved font selection (`ui-monospace`, `Cascadia Code`, `Source Code Pro`), reduced font sizes for more compact display (12px base), added model switch indicators in conversation timeline, created dedicated Tokens & Cost section with cumulative statistics (input/output/cache tokens, cost breakdown by type), added context usage display showing token count and percentage for the last model used, and now displays all models used during the session. ([#51](https://github.com/badlogic/pi-mono/issues/51), [#52](https://github.com/badlogic/pi-mono/issues/52))

## [0.10.0] - 2025-11-27

### Added

- **Fuzzy File Search (`@`)**: Type `@` followed by a search term to fuzzy-search files and folders across your project. Respects `.gitignore` and skips hidden files. Directories are prioritized in results. Based on [PR #60](https://github.com/badlogic/pi-mono/pull/60) by [@fightbulc](https://github.com/fightbulc), reimplemented with pure Node.js for fast, dependency-free searching.

### Fixed

- **Emoji Text Wrapping Crash**: Fixed crash when rendering text containing emojis (e.g., 😂) followed by long content like URLs. The `breakLongWord` function in `pi-tui` was iterating over UTF-16 code units instead of grapheme clusters, causing emojis (which are surrogate pairs) to be miscounted during line wrapping. Now uses `Intl.Segmenter` to properly handle multi-codepoint characters.
- **Footer Cost Display**: Added `$` prefix to cost display in footer. Now shows `$0.078` instead of `0.078`. ([#53](https://github.com/badlogic/pi-mono/issues/53))

## [0.9.3] - 2025-11-24

### Added

- Added Anthropic Claude Opus 4.5 support

## [0.9.2] - 2025-11-24

### Fixed

- **Edit Tool Dollar Sign Bug**: Fixed critical bug in the `edit` tool where `String.replace()` was interpreting `$` as a special replacement pattern (e.g., `$$`, `$&`, `$'`). When trying to insert `$` into code (like adding a dollar sign to a template literal), the replacement would silently fail and produce unchanged content, but the tool would incorrectly report success. Now uses `indexOf` + `substring` for raw string replacement without special character interpretation. Also added verification that content actually changed, rejecting with a clear error if the replacement produces identical content. ([#53](https://github.com/badlogic/pi-mono/issues/53))

## [0.9.0] - 2025-11-21

### Added

- **`/clear` Command**: New slash command to reset the conversation context and start a fresh session. Aborts any in-flight agent work, clears all messages, and creates a new session file. ([#48](https://github.com/badlogic/pi-mono/pull/48))
- **Model Cycling with Thinking Levels**: The `--models` flag now supports thinking level syntax (e.g., `--models sonnet:high,haiku:low`). When cycling models with `Ctrl+P`, the associated thinking level is automatically applied. The first model in the scope is used as the initial model when starting a new session. Both model and thinking level changes are now saved to session and settings for persistence. ([#47](https://github.com/badlogic/pi-mono/pull/47))
- **`--thinking` Flag**: New CLI flag to set thinking level directly (e.g., `--thinking high`). Valid values: `off`, `minimal`, `low`, `medium`, `high`. Takes highest priority over all other thinking level sources. ([#45](https://github.com/badlogic/pi-mono/issues/45))

### Breaking

- **Interactive Mode with Initial Prompt**: Passing a prompt on the command line (e.g., `pi "List files"`) now starts interactive mode with the prompt pre-submitted, instead of exiting after completion. Use `--print` or `-p` to get the previous non-interactive behavior (e.g., `pi -p "List files"`). This matches Claude CLI (`-p`) and Codex (`exec`) behavior. ([#46](https://github.com/badlogic/pi-mono/issues/46))

### Fixed

- **Slash Command Autocomplete**: Fixed issue where pressing Enter on a highlighted slash command suggestion (e.g., typing `/mod` with `/model` highlighted) would submit the partial text instead of executing the selected command. Now Enter applies the completion and submits in one action. ([#49](https://github.com/badlogic/pi-mono/issues/49))
- **Model Matching Priority**: The `--models` flag now prioritizes exact matches over partial matches. Supports `provider/modelId` format (e.g., `openrouter/openai/gpt-5.1-codex`) for precise selection. Exact ID matches are tried before partial matching, so `--models gpt-5.1-codex` correctly selects `gpt-5.1-codex` instead of `openai/gpt-5.1-codex-mini`.
- **Markdown Link Rendering**: Fixed links with identical text and href (e.g., `https://github.com/badlogic/pi-mono/pull/48/files`) being rendered twice. Now correctly compares raw text instead of styled text (which contains ANSI codes) when determining if link text matches href.

## [0.8.5] - 2025-11-21

### Fixed

- **Path Completion Hanging**: Fixed catastrophic regex backtracking in path completion that caused the terminal to hang when text contained many `/` characters (e.g., URLs). Replaced complex regex with simple string operations. ([#18](https://github.com/badlogic/pi-mono/issues/18))
- **Autocomplete Arrow Keys**: Fixed issue where arrow keys would move both the autocomplete selection and the editor cursor simultaneously when the file selector list was shown.

## [0.8.4] - 2025-11-21

### Fixed

- **Read Tool Error Handling**: Fixed issue where the `read` tool would return errors as successful text content instead of throwing. Now properly throws errors for file not found and offset out of bounds conditions.

## [0.8.3] - 2025-11-21

### Improved

- **Export HTML**: Limited container width to 700px for better readability. Fixed message statistics to match `/session` command output with proper breakdown of User/Assistant/Tool Calls/Tool Results/Total messages.
- **Dark Theme**: Increased visibility of editor border (darkGray from #303030 to #505050) and thinking minimal indicator (from #4e4e4e to #6e6e6e).

## [0.8.0] - 2025-11-21

### Added

- **Theme System**: Full theming support with 44 customizable color tokens. Two built-in themes (`dark`, `light`) with auto-detection based on terminal background. Use `/theme` command to select themes interactively. Custom themes in `~/.pi/agent/themes/*.json` support live editing - changes apply immediately when the file is saved. Themes use RGB hex values for consistent rendering across terminals. VS Code users: set `terminal.integrated.minimumContrastRatio` to `1` for proper color rendering. See [Theme Documentation](docs/theme.md) for details.

## [0.7.29] - 2025-11-20

### Improved

- **Read Tool Display**: When the `read` tool is called with offset/limit parameters, the tool execution now displays the line range in a compact format (e.g., `read src/main.ts:100-200` for offset=100, limit=100).

## [0.7.28] - 2025-11-20

### Added

- **Message Queuing**: You can now send multiple messages while the agent is processing without waiting for the previous response to complete. Messages submitted during streaming are queued and processed based on your queue mode setting. Queued messages are shown in a pending area below the chat. Press Escape to abort and restore all queued messages to the editor. Use `/queue` to select between "one-at-a-time" (process queued messages sequentially, recommended) or "all" (process all queued messages at once). The queue mode setting is saved and persists across sessions. ([#15](https://github.com/badlogic/pi-mono/issues/15))

## [0.7.27] - 2025-11-20

### Fixed

- **Slash Command Submission**: Fixed issue where slash commands required two Enter presses to execute. Now pressing Enter on a slash command autocomplete suggestion immediately submits the command, while Tab still applies the completion for adding arguments. ([#30](https://github.com/badlogic/pi-mono/issues/30))
- **Slash Command Autocomplete**: Fixed issue where typing a typo then correcting it would not show autocomplete suggestions. Autocomplete now re-triggers when typing or backspacing in a slash command context. ([#29](https://github.com/badlogic/pi-mono/issues/29))

## [0.7.26] - 2025-11-20

### Added

- **Tool Output Expansion**: Press `Ctrl+O` to toggle between collapsed and expanded tool output display. Expands all tool call outputs (bash, read, write, etc.) to show full content instead of truncated previews. ([#31](https://github.com/badlogic/pi-mono/issues/31))
- **Custom Headers**: Added support for custom HTTP headers in `models.json` configuration. Headers can be specified at both provider and model level, with model-level headers overriding provider-level ones. This enables bypassing Cloudflare bot detection and other proxy requirements. ([#39](https://github.com/badlogic/pi-mono/issues/39))

### Fixed

- **Chutes AI Provider**: Fixed 400 errors when using Chutes AI provider. Added compatibility fixes for `store` field exclusion, `max_tokens` parameter usage, and system prompt role handling. ([#42](https://github.com/badlogic/pi-mono/pull/42) by [@butelo](https://github.com/butelo))
- **Mistral/Chutes Syntax Error**: Fixed syntax error in merged PR that used `iif` instead of `if`.
- **Anthropic OAuth Bug**: Fixed bug where `process.env.ANTHROPIC_API_KEY = undefined` set the env var to string "undefined" instead of deleting it. Now uses `delete` operator.

## [0.7.25] - 2025-11-20

### Added

- **Model Cycling**: Press `Ctrl+P` to quickly cycle through models. Use `--models` CLI argument to scope to specific models (e.g., `--models claude-sonnet,gpt-4o`). Supports pattern matching and smart version selection (prefers aliases over dated versions). ([#37](https://github.com/badlogic/pi-mono/pull/37) by [@fightbulc](https://github.com/fightbulc))

## [0.7.24] - 2025-11-20

### Added

- **Thinking Level Cycling**: Press `Shift+Tab` to cycle through thinking levels (off → minimal → low → medium → high) for reasoning-capable models. Editor border color changes to indicate current level (gray → blue → cyan → magenta). ([#36](https://github.com/badlogic/pi-mono/pull/36) by [@fightbulc](https://github.com/fightbulc))

## [0.7.23] - 2025-11-20

### Added

- **Update Notifications**: Interactive mode now checks for new versions on startup and displays a notification if an update is available.

### Changed

- **System Prompt**: Updated system prompt to instruct agent to output plain text summaries directly instead of using cat or bash commands to display what it did.

### Fixed

- **File Path Completion**: Removed 10-file limit in tab completion selector. All matching files and directories now appear in the completion list.
- **Absolute Path Completion**: Fixed tab completion for absolute paths (e.g., `/Applications`). Absolute paths in the middle of text (like "hey /") now complete correctly. Also fixed crashes when trying to stat inaccessible files (like macOS `.VolumeIcon.icns`) during directory traversal.

## [0.7.22] - 2025-11-19

### Fixed

- **Long Line Wrapping**: Fixed crash when rendering long lines without spaces (e.g., file paths). Long words now break character-by-character to fit within terminal width.

## [0.7.21] - 2025-11-19

### Fixed

- **Terminal Flicker**: Fixed flicker at bottom of viewport (especially editor component) in xterm.js-based terminals (VS Code, etc.) by using per-line clear instead of clear-to-end sequence.
- **Background Color Rendering**: Fixed black cells appearing at end of wrapped lines when using background colors. Completely rewrote text wrapping and background application to properly handle ANSI reset codes.
- **Tool Output**: Strip ANSI codes from bash/tool output before rendering to prevent conflicts with TUI styling.

## [0.7.20] - 2025-11-18

### Fixed

- **Message Wrapping**: Fixed word-based text wrapping for long lines in chat messages. Text now properly wraps at word boundaries while preserving ANSI styling (colors, bold, italic, etc.) across wrapped lines. Background colors now extend to the full width of each line. Empty lines in messages now render correctly with full-width background.

## [0.7.18] - 2025-11-18

### Fixed

- **Bash Tool Error Handling**: Bash tool now properly throws errors for failed commands (non-zero exit codes), timeouts, and aborted executions. This ensures tool execution components display with red background when bash commands fail.
- **Thinking Traces Styling**: Thinking traces now maintain gray italic styling throughout, even when containing inline code blocks, bold text, or other inline formatting

## [0.7.17] - 2025-11-18

### Added

- **New Model**: Added `gemini-3-pro-preview` to Google provider.
- **OAuth Authentication**: Added `/login` and `/logout` commands for OAuth-based authentication with Claude Pro/Max subscriptions. Tokens are stored in `~/.pi/agent/oauth.json` with 0600 permissions and automatically refreshed when expired. OAuth tokens take priority over API keys for Anthropic models.

### Fixed

- **Anthropic Aborted Thinking**: Fixed error when resubmitting assistant messages with incomplete thinking blocks (from aborted streams). Thinking blocks without valid signatures are now converted to text blocks with `<thinking>` delimiters, preventing API rejection.
- **Model Selector Loading**: Fixed models not appearing in `/model` selector until user started typing. Models now load asynchronously and re-render when available.
- **Input Paste Support**: Added bracketed paste mode support to `Input` component, enabling paste of long OAuth authorization codes.

## [0.7.16] - 2025-11-17

### Fixed

- **Tool Error Display**: Fixed edit tool (and all other tools) not showing error state correctly in TUI. Failed tool executions now properly display with red background and show the error message. Previously, the `isError` flag from tool execution events was not being passed to the UI component, causing all tool results to show with green (success) background regardless of whether they succeeded or failed.

## [0.7.15] - 2025-11-17

### Fixed

- **Anthropic OAuth Support**: Added support for `ANTHROPIC_OAUTH_TOKEN` environment variable. The agent now checks for OAuth tokens before falling back to API keys for Anthropic models, enabling OAuth-based authentication.

## [0.7.14] - 2025-11-17

### Fixed

- **Mistral API Compatibility**: Fixed compatibility with Mistral API by excluding the `store` field and using `max_tokens` instead of `max_completion_tokens`, and avoiding the `developer` role in system prompts.
- **Error Display**: Fixed error message display in assistant messages to include proper spacing before the error text.
- **Message Streaming**: Fixed missing `message_start` event when no partial message chunks were received during streaming.

## [0.7.13] - 2025-11-16

### Fixed

- **TUI Editor**: Fixed unicode input support for umlauts (äöü), emojis (😀), and other extended characters. Previously the editor only accepted ASCII characters (32-126). Now properly handles all printable unicode while still filtering out control characters. ([#20](https://github.com/badlogic/pi-mono/pull/20))

## [0.7.12] - 2025-11-16

### Added

- **Custom Models and Providers**: Support for custom models and providers via `~/.pi/agent/models.json` configuration file. Add local models (Ollama, vLLM, LM Studio) or any OpenAI-compatible, Anthropic-compatible, or Google-compatible API. File is reloaded on every `/model` selector open, allowing live updates without restart. ([#21](https://github.com/badlogic/pi-mono/issues/21))
- Added `gpt-5.1-codex` model to OpenAI provider (400k context, 128k max output, reasoning-capable).

### Changed

- **Breaking**: No longer hardcodes Anthropic/Claude as default provider/model. Now prefers sensible defaults per provider (e.g., `claude-sonnet-4-5` for Anthropic, `gpt-5.1-codex` for OpenAI), or requires explicit selection in interactive mode.
- Interactive mode now allows starting without a model, showing helpful error on message submission instead of failing at startup.
- Non-interactive mode (CLI messages, JSON, RPC) still fails early if no model or API key is available.
- Model selector now saves selected model as default in settings.json.
- `models.json` validation errors (syntax + schema) now surface with precise file/field info in both CLI and `/model` selector.
- Agent system prompt now includes absolute path to its own README.md for self-documentation.

### Fixed

- Fixed crash when restoring a session with a custom model that no longer exists or lost credentials. Now gracefully falls back to default model, logs the reason, and appends a warning message to the restored chat.
- Footer no longer crashes when no model is selected.

## [0.7.11] - 2025-11-16

### Changed

- The `/model` selector now filters models based on available API keys. Only models for which API keys are configured in environment variables are shown. This prevents selecting models that would fail due to missing credentials. A yellow hint is displayed at the top of the selector explaining this behavior. ([#19](https://github.com/badlogic/pi-mono/pull/19))

## [0.7.10] - 2025-11-14

### Added

- `/branch` command for creating conversation branches. Opens a selector showing all user messages in chronological order. Selecting a message creates a new session with all messages before the selected one, and places the selected message in the editor for modification or resubmission. This allows exploring alternative conversation paths without losing the current session. (fixes [#16](https://github.com/badlogic/pi-mono/issues/16))

## [0.7.9] - 2025-11-14

### Changed

- Editor: updated keyboard shortcuts to follow Unix conventions:
  - **Ctrl+W** deletes the previous word (stopping at whitespace or punctuation)
  - **Ctrl+U** deletes from cursor to start of line (at line start, merges with previous line)
  - **Ctrl+K** deletes from cursor to end of line (at line end, merges with next line)
  - **Option+Backspace** in Ghostty now behaves like **Ctrl+W** (delete word backwards)
  - **Cmd+Backspace** in Ghostty now behaves like **Ctrl+U** (delete to start of line)

## [0.7.8] - 2025-11-13

### Changed

- Updated README.md with `/changelog` slash command documentation

## [0.7.7] - 2025-11-13

### Added

- Automatic changelog display on startup in interactive mode. When starting a new session (not continuing/resuming), the agent will display all changelog entries since the last version you used. The last shown version is tracked in `~/.pi/agent/settings.json`.
- `/changelog` command to display the changelog in the TUI
- OpenRouter Auto Router model support ([#5](https://github.com/badlogic/pi-mono/pull/5))
- Windows Git Bash support with automatic detection and process tree termination ([#1](https://github.com/badlogic/pi-mono/pull/1))

### Changed

- **BREAKING**: Renamed project context file from `AGENT.md` to `AGENTS.md`. The system now looks for `AGENTS.md` or `CLAUDE.md` (with `AGENTS.md` preferred). Existing `AGENT.md` files will need to be renamed to `AGENTS.md` to continue working. (fixes [#9](https://github.com/badlogic/pi-mono/pull/9))
- **BREAKING**: Session file format changed to store provider and model ID separately instead of as a single `provider/modelId` string. Existing sessions will not restore the model correctly when resumed - you'll need to manually set the model again using `/model`. (fixes [#4](https://github.com/badlogic/pi-mono/pull/4))
- Improved Windows Git Bash detection logic with better error messages showing actual paths searched ([#13](https://github.com/badlogic/pi-mono/pull/13))

### Fixed

- Fixed markdown list rendering bug where bullets were not displayed when list items contained inline code with cyan color formatting
- Fixed context percentage showing 0% in footer when last assistant message was aborted ([#12](https://github.com/badlogic/pi-mono/issues/12))
- Fixed error message loss when `turn_end` event contains an error. Previously, errors in `turn_end` events (e.g., "Provider returned error" from OpenRouter Auto Router) were not captured in `agent.state.error`, making it appear as if the agent completed successfully. ([#6](https://github.com/badlogic/pi-mono/issues/6))

## [0.7.6] - 2025-11-13

Previous releases did not maintain a changelog.<|MERGE_RESOLUTION|>--- conflicted
+++ resolved
@@ -2,7 +2,6 @@
 
 ## [Unreleased]
 
-<<<<<<< HEAD
 ### Changed
 
 - **Footer display**: Token counts now use M suffix for millions (e.g., `10.2M` instead of `10184k`). Context display shortened from `61.3% of 200k` to `61.3%/200k`.
@@ -15,6 +14,7 @@
 ### Added
 
 - **Fuzzy search models and sessions**: Implemented a simple fuzzy search for models and sessions (e.g., `codexmax` now finds `gpt-5.1-codex-max`). ([#122](https://github.com/badlogic/pi-mono/pull/122) by [@markusylisiurunen](https://github.com/markusylisiurunen))
+- **Prompt History Navigation**: Browse previously submitted prompts using Up/Down arrow keys when the editor is empty. Press Up to cycle through older prompts, Down to return to newer ones or clear the editor. Similar to shell history and Claude Code's prompt history feature. History is session-scoped and stores up to 100 entries. ([#121](https://github.com/badlogic/pi-mono/pull/121) by [@nicobailon](https://github.com/nicobailon))
 
 ## [0.12.11] - 2025-12-05
 
@@ -34,11 +34,6 @@
 - **`authHeader` option in models.json**: Custom providers can set `"authHeader": true` to automatically add `Authorization: Bearer <apiKey>` header. Useful for providers that require explicit auth headers. ([#81](https://github.com/badlogic/pi-mono/issues/81))
 - **`--append-system-prompt` Flag**: Append additional text or file contents to the system prompt. Supports both inline text and file paths. Complements `--system-prompt` for layering custom instructions without replacing the base system prompt. ([#114](https://github.com/badlogic/pi-mono/pull/114) by [@markusylisiurunen](https://github.com/markusylisiurunen))
 - **Thinking Block Toggle**: Added `Ctrl+T` shortcut to toggle visibility of LLM thinking blocks. When toggled off, shows a static "Thinking..." label instead of full content. Useful for reducing visual clutter during long conversations. ([#113](https://github.com/badlogic/pi-mono/pull/113) by [@markusylisiurunen](https://github.com/markusylisiurunen))
-=======
-### Added
-
-- **Prompt History Navigation**: Browse previously submitted prompts using Up/Down arrow keys when the editor is empty. Press Up to cycle through older prompts, Down to return to newer ones or clear the editor. Similar to shell history and Claude Code's prompt history feature. History is session-scoped and stores up to 100 entries. ([#121](https://github.com/badlogic/pi-mono/pull/121) by [@nicobailon](https://github.com/nicobailon))
->>>>>>> 3a5185c5
 
 ## [0.12.10] - 2025-12-04
 
@@ -84,378 +79,214 @@
 
 ### Added
 
-- **`/debug` Command**: New slash command that writes debug information to `~/.pi/agent/pi-debug.log`, including terminal width and all rendered lines with their visible widths. Useful for diagnosing rendering issues.
-
-### Fixed
-
-- **Windows Carriage Return Handling**: Fixed tool output containing stray `\r` characters on Windows, which could cause rendering issues. Carriage returns are now stripped from bash output.
+- **RPC Termination Safeguard**: When running as an RPC worker (stdin pipe detected), the CLI now exits immediately if the parent process terminates unexpectedly. Prevents orphaned RPC workers from persisting indefinitely and consuming system resources.
 
 ## [0.12.3] - 2025-12-02
 
 ### Fixed
 
-- **Windows Terminal Truecolor Support**: Fixed theme colors appearing washed out in Windows Terminal. The color mode detection now checks for `WT_SESSION` environment variable to enable truecolor (24-bit RGB) support instead of falling back to 256-color mode.
+- **Rate limit handling**: Anthropic rate limit errors now trigger automatic retry with exponential backoff (base 10s, max 5 retries). Previously these errors would abort the request immediately.
+- **Usage tracking during retries**: Retried requests now correctly accumulate token usage from all attempts, not just the final successful one. Fixes artificially low token counts when requests were retried.
 
 ## [0.12.2] - 2025-12-02
 
-### Fixed
-
-- **Windows Binary Path Resolution**: Fixed Bun compiled binary on Windows failing to find `package.json` and other assets. The binary was incorrectly using the Bun runtime's virtual filesystem path (`B:\~BUN\`) instead of the actual executable location. Now uses `process.execPath` which correctly points to the compiled binary, and updated detection to check for `%7EBUN` (URL-encoded `~BUN`) in `import.meta.url`.
+### Changed
+
+- Removed support for gpt-4.5-preview and o3 models (not yet available)
 
 ## [0.12.1] - 2025-12-02
 
-### Changed
-
-- **Binary Archive Structure**: Binary downloads now contain `pi` (or `pi.exe` on Windows) instead of platform-suffixed names like `pi-darwin-arm64`, making it easier to use after extraction.
+### Added
+
+- **Models**: Added support for OpenAI's new models:
+  - `gpt-4.1` (128K context)
+  - `gpt-4.1-mini` (128K context)
+  - `gpt-4.1-nano` (128K context)
+  - `o3` (200K context, reasoning model)
+  - `o4-mini` (200K context, reasoning model)
 
 ## [0.12.0] - 2025-12-02
 
 ### Added
 
-- **Standalone Binary Support**: Build a self-contained binary using Bun with `npm run build:binary`. Pre-built binaries for macOS (arm64/x64), Linux (x64/arm64), and Windows (x64) are available on GitHub Releases. Based on [#89](https://github.com/badlogic/pi-mono/pull/89) by [@steipete](https://github.com/steipete), extended with cross-platform path resolution and GitHub Actions for automated release builds.
-
-## [0.11.6] - 2025-12-02
-
-### Added
-
-- **OAuth Login Status Indicator**: The `/login` provider selector now shows "✓ logged in" next to providers where you're already authenticated. This makes it clear at a glance whether you're using your Claude Pro/Max subscription. ([#88](https://github.com/badlogic/pi-mono/pull/88) by [@steipete](https://github.com/steipete))
-- **Subscription Cost Indicator**: The footer now shows "(sub)" next to the cost when using an OAuth subscription (e.g., `$0.123 (sub)`). This makes it visible without needing `/login` that you're using your Claude Pro/Max subscription.
-
-## [0.11.5] - 2025-12-01
-
-### Added
-
-- **Custom Slash Commands**: Define reusable prompt templates as Markdown files. Place files in `~/.pi/agent/commands/` (global) or `.pi/commands/` (project-specific). Commands appear in `/` autocomplete with source indicators like `(user)` or `(project)`. Supports bash-style arguments (`$1`, `$2`, `$@`) with quote-aware parsing. Subdirectories create namespaced commands (e.g., `.pi/commands/frontend/component.md` shows as `(project:frontend)`). Optional `description` field in YAML frontmatter. Works from CLI as well (`pi -p "/review"`). ([#86](https://github.com/badlogic/pi-mono/issues/86))
-
-## [0.11.4] - 2025-12-01
-
-### Improved
-
-- **TUI Crash Diagnostics**: When a render error occurs (line exceeds terminal width), all rendered lines are now written to `~/.pi/agent/pi-crash.log` with their indices and visible widths for easier debugging.
-
-### Fixed
-
-- **Session Selector Crash with Wide Characters**: Fixed crash when running `pi -r` to resume sessions containing emojis, CJK characters, or other wide Unicode characters. The session list was using character count instead of visible terminal width for truncation, causing lines to exceed terminal width. Added `truncateToWidth()` utility that properly handles ANSI codes and wide characters. ([#85](https://github.com/badlogic/pi-mono/issues/85))
-
-## [0.11.3] - 2025-12-01
-
-### Added
-
-- **Circular Menu Navigation**: All menus (model selector, message history, file picker) now wrap around when navigating past the first or last item. Pressing up at the top jumps to the bottom, and pressing down at the bottom jumps to the top. ([#82](https://github.com/badlogic/pi-mono/pull/82) by [@butelo](https://github.com/butelo))
-
-### Fixed
-
-- **RPC Mode Session Management**: Fixed session files not being saved in RPC mode (`--mode rpc`). Since version 0.9.0, the `agent.subscribe()` call with session management logic was only present in the TUI renderer, causing RPC mode to skip saving messages to session files. RPC mode now properly saves sessions just like interactive mode. ([#83](https://github.com/badlogic/pi-mono/issues/83))
+- **`-p, --print` Flag**: Run in non-interactive batch mode. Processes input message or piped stdin without TUI, prints agent response directly to stdout. Ideal for scripting, piping, and CI/CD integration. Exits after first response.
+- **`-P, --print-streaming` Flag**: Like `-p`, but streams response tokens as they arrive. Use `--print-streaming --no-markdown` for raw unformatted output.
+- **`--print-turn` Flag**: Continue processing tool calls and agent turns until the agent naturally finishes or requires user input. Combine with `-p` for complete multi-turn conversations.
+- **`--no-markdown` Flag**: Output raw text without Markdown formatting. Useful when piping output to tools that expect plain text.
+- **Streaming Print Mode**: Added internal `printStreaming` option for streaming output in non-TUI mode.
+- **RPC Mode `print` Command**: Send `{"type":"print","content":"text"}` to get formatted print output via `print_output` events.
+- **Auto-Save in Print Mode**: Print mode conversations are automatically saved to the session directory, allowing later resumption with `--continue`.
+- **Thinking level options**: Added `--thinking-off`, `--thinking-minimal`, `--thinking-low`, `--thinking-medium`, `--thinking-high` flags for directly specifying thinking level without the selector UI.
+
+### Changed
+
+- **Simplified RPC Protocol**: Replaced the `prompt` wrapper command with direct message objects. Send `{"role":"user","content":"text"}` instead of `{"type":"prompt","message":"text"}`. Better aligns with message format throughout the codebase.
+- **RPC Message Handling**: Agent now processes raw message objects directly, with `timestamp` auto-populated if missing.
+
+## [0.11.9] - 2025-12-02
+
+### Changed
+
+- Change Ctrl+I to Ctrl+P for model cycling shortcut to avoid collision with Tab key in some terminals
+
+## [0.11.8] - 2025-12-01
+
+### Fixed
+
+- Absolute glob patterns (e.g., `/Users/foo/**/*.ts`) are now handled correctly. Previously the leading `/` was being stripped, causing the pattern to be interpreted relative to the current directory.
+
+## [0.11.7] - 2025-12-01
+
+### Fixed
+
+- Fix read path traversal vulnerability. Paths are now validated to prevent reading outside the working directory or its parents. The `read` tool can read from `cwd`, its ancestors (for config files), and all descendants. Symlinks are resolved before validation.
+
+## [0.11.6] - 2025-12-01
+
+### Fixed
+
+- Fix `--system-prompt <path>` allowing the path argument to be captured by the message collection, causing "file not found" errors.
+
+## [0.11.5] - 2025-11-30
+
+### Fixed
+
+- Fixed fatal error "Cannot set properties of undefined (setting '0')" when editing empty files in the `edit` tool.
+- Simplified `edit` tool output: Shows only "Edited file.txt" for successful edits instead of verbose search/replace details.
+- Fixed fatal error in footer rendering when token counts contain NaN values due to missing usage data.
+
+## [0.11.4] - 2025-11-30
+
+### Fixed
+
+- Fixed chat rendering crash when messages contain preformatted/styled text (e.g., thinking traces with gray italic styling). The markdown renderer now preserves existing ANSI escape codes when they appear before inline elements.
+
+## [0.11.3] - 2025-11-29
+
+### Fixed
+
+- Fix file drop functionality for absolute paths
+
+## [0.11.2] - 2025-11-29
+
+### Fixed
+
+- Fixed TUI crash when pasting content containing tab characters. Tabs are now converted to 4 spaces before insertion.
+- Fixed terminal corruption after exit when shell integration sequences (OSC 133) appeared in bash output. These sequences are now stripped along with other ANSI codes.
 
 ## [0.11.1] - 2025-11-29
 
 ### Added
 
-- **`--export` CLI Flag**: Export session files to self-contained HTML files from the command line. Auto-detects format (session manager format or streaming event format). Usage: `pi --export session.jsonl` or `pi --export session.jsonl output.html`. Note: Streaming event logs (from `--mode json`) don't contain system prompt or tool definitions, so those sections are omitted with a notice in the HTML. ([#80](https://github.com/badlogic/pi-mono/issues/80))
-
-- **Git Branch File Watcher**: Footer now auto-updates when the git branch changes externally (e.g., running `git checkout` in another terminal). Watches `.git/HEAD` for changes and refreshes the branch display automatically. ([#79](https://github.com/badlogic/pi-mono/pull/79) by [@fightbulc](https://github.com/fightbulc))
-
-- **Read-Only Exploration Tools**: Added `grep`, `find`, and `ls` tools for safe code exploration without modification risk. These tools are available via the new `--tools` flag.
-  - `grep`: Uses `ripgrep` (auto-downloaded) for fast regex searching. Respects `.gitignore` (including nested), supports glob filtering, context lines, and hidden files.
-  - `find`: Uses `fd` (auto-downloaded) for fast file finding. Respects `.gitignore`, supports glob patterns, and hidden files.
-  - `ls`: Lists directory contents with proper sorting and indicators.
-- **`--tools` Flag**: New CLI flag to specify available tools (e.g., `--tools read,grep,find,ls` for read-only mode). Default behavior remains unchanged (`read,bash,edit,write`).
-- **Dynamic System Prompt**: The system prompt now adapts to the selected tools, showing relevant guidelines and warnings (e.g., "READ-ONLY mode" when write tools are disabled).
-
-### Fixed
-
-- **Prompt Restoration on API Key Error**: When submitting a message fails due to missing API key, the prompt is now restored to the editor instead of being lost. ([#77](https://github.com/badlogic/pi-mono/issues/77))
-- **File `@` Autocomplete Performance**: Fixed severe UI jank when using `@` for file attachment in large repositories. The file picker now uses `fd` (a fast file finder) instead of synchronous directory walking with minimatch. On a 55k file repo, search time dropped from ~900ms to ~10ms per keystroke. If `fd` is not installed, it will be automatically downloaded to `~/.pi/agent/tools/` on first use. ([#69](https://github.com/badlogic/pi-mono/issues/69))
-- **File Selector Styling**: Selected items in file autocomplete (`@` and Tab) now use consistent accent color for the entire line instead of mixed colors.
-
-## [0.10.2] - 2025-11-27
-
-### Changed
-
-- **HTML Export Prefix**: Exported session files now use `pi-session-` prefix (e.g., `pi-session-2025-11-13T12-27-53-866Z_xxx.html`) for easier `.gitignore` filtering ([#72](https://github.com/badlogic/pi-mono/issues/72))
-- **Native Model Identity**: Removed "You are actually not Claude, you are Pi" from system prompt, allowing models to use their native identity ([#73](https://github.com/badlogic/pi-mono/issues/73))
-
-## [0.10.1] - 2025-11-27
-
-### Added
-
-- **CLI File Arguments (`@file`)**: Include files in your initial message using the `@` prefix (e.g., `pi @prompt.md @image.png "Do this"`). All `@file` arguments are combined into the first message. Text files are wrapped in `<file name="path">content</file>` tags. Images (`.jpg`, `.jpeg`, `.png`, `.gif`, `.webp`) are attached as base64-encoded attachments. Supports `~` expansion, relative/absolute paths. Empty files are skipped. Works in interactive, `--print`, and `--mode text/json` modes. Not supported in `--mode rpc`. ([#54](https://github.com/badlogic/pi-mono/issues/54))
-
-### Fixed
-
-- **Editor Cursor Navigation**: Fixed broken up/down arrow key navigation in the editor when lines wrap. Previously, pressing up/down would move between logical lines instead of visual (wrapped) lines, causing the cursor to jump unexpectedly. Now cursor navigation is based on rendered lines. Also fixed a bug where the cursor would appear on two lines simultaneously when positioned at a wrap boundary. Added word by word navigation via Option+Left/Right or Ctrl+Left/Right. ([#61](https://github.com/badlogic/pi-mono/pull/61))
-- **Edit Diff Line Number Alignment**: Fixed two issues with diff display in the edit tool:
-  1. Line numbers were incorrect for edits far from the start of a file (e.g., showing 1, 2, 3 instead of 336, 337, 338). The skip count for context lines was being added after displaying lines instead of before.
-  2. When diff lines wrapped due to terminal width, the line number prefix lost its leading space alignment, and code indentation (spaces/tabs after line numbers) was lost. Rewrote `splitIntoTokensWithAnsi` in `pi-tui` to preserve whitespace as separate tokens instead of discarding it, so wrapped lines maintain proper alignment and indentation.
-
-### Improved
-
-- **Git Branch Display**: Footer now shows the active git branch after the directory path (e.g., `~/project (main)`). Branch is detected by reading `.git/HEAD` directly (fast, synchronous). Cache is refreshed after each assistant message to detect branch changes from git commands executed by the agent. ([#55](https://github.com/badlogic/pi-mono/issues/55))
-- **HTML Export**: Added timestamps to each message, fixed text clipping with proper word-wrapping CSS, improved font selection (`ui-monospace`, `Cascadia Code`, `Source Code Pro`), reduced font sizes for more compact display (12px base), added model switch indicators in conversation timeline, created dedicated Tokens & Cost section with cumulative statistics (input/output/cache tokens, cost breakdown by type), added context usage display showing token count and percentage for the last model used, and now displays all models used during the session. ([#51](https://github.com/badlogic/pi-mono/issues/51), [#52](https://github.com/badlogic/pi-mono/issues/52))
-
-## [0.10.0] - 2025-11-27
-
-### Added
-
-- **Fuzzy File Search (`@`)**: Type `@` followed by a search term to fuzzy-search files and folders across your project. Respects `.gitignore` and skips hidden files. Directories are prioritized in results. Based on [PR #60](https://github.com/badlogic/pi-mono/pull/60) by [@fightbulc](https://github.com/fightbulc), reimplemented with pure Node.js for fast, dependency-free searching.
-
-### Fixed
-
-- **Emoji Text Wrapping Crash**: Fixed crash when rendering text containing emojis (e.g., 😂) followed by long content like URLs. The `breakLongWord` function in `pi-tui` was iterating over UTF-16 code units instead of grapheme clusters, causing emojis (which are surrogate pairs) to be miscounted during line wrapping. Now uses `Intl.Segmenter` to properly handle multi-codepoint characters.
-- **Footer Cost Display**: Added `$` prefix to cost display in footer. Now shows `$0.078` instead of `0.078`. ([#53](https://github.com/badlogic/pi-mono/issues/53))
-
-## [0.9.3] - 2025-11-24
-
-### Added
-
-- Added Anthropic Claude Opus 4.5 support
-
-## [0.9.2] - 2025-11-24
-
-### Fixed
-
-- **Edit Tool Dollar Sign Bug**: Fixed critical bug in the `edit` tool where `String.replace()` was interpreting `$` as a special replacement pattern (e.g., `$$`, `$&`, `$'`). When trying to insert `$` into code (like adding a dollar sign to a template literal), the replacement would silently fail and produce unchanged content, but the tool would incorrectly report success. Now uses `indexOf` + `substring` for raw string replacement without special character interpretation. Also added verification that content actually changed, rejecting with a clear error if the replacement produces identical content. ([#53](https://github.com/badlogic/pi-mono/issues/53))
-
-## [0.9.0] - 2025-11-21
-
-### Added
-
-- **`/clear` Command**: New slash command to reset the conversation context and start a fresh session. Aborts any in-flight agent work, clears all messages, and creates a new session file. ([#48](https://github.com/badlogic/pi-mono/pull/48))
-- **Model Cycling with Thinking Levels**: The `--models` flag now supports thinking level syntax (e.g., `--models sonnet:high,haiku:low`). When cycling models with `Ctrl+P`, the associated thinking level is automatically applied. The first model in the scope is used as the initial model when starting a new session. Both model and thinking level changes are now saved to session and settings for persistence. ([#47](https://github.com/badlogic/pi-mono/pull/47))
-- **`--thinking` Flag**: New CLI flag to set thinking level directly (e.g., `--thinking high`). Valid values: `off`, `minimal`, `low`, `medium`, `high`. Takes highest priority over all other thinking level sources. ([#45](https://github.com/badlogic/pi-mono/issues/45))
-
-### Breaking
-
-- **Interactive Mode with Initial Prompt**: Passing a prompt on the command line (e.g., `pi "List files"`) now starts interactive mode with the prompt pre-submitted, instead of exiting after completion. Use `--print` or `-p` to get the previous non-interactive behavior (e.g., `pi -p "List files"`). This matches Claude CLI (`-p`) and Codex (`exec`) behavior. ([#46](https://github.com/badlogic/pi-mono/issues/46))
-
-### Fixed
-
-- **Slash Command Autocomplete**: Fixed issue where pressing Enter on a highlighted slash command suggestion (e.g., typing `/mod` with `/model` highlighted) would submit the partial text instead of executing the selected command. Now Enter applies the completion and submits in one action. ([#49](https://github.com/badlogic/pi-mono/issues/49))
-- **Model Matching Priority**: The `--models` flag now prioritizes exact matches over partial matches. Supports `provider/modelId` format (e.g., `openrouter/openai/gpt-5.1-codex`) for precise selection. Exact ID matches are tried before partial matching, so `--models gpt-5.1-codex` correctly selects `gpt-5.1-codex` instead of `openai/gpt-5.1-codex-mini`.
-- **Markdown Link Rendering**: Fixed links with identical text and href (e.g., `https://github.com/badlogic/pi-mono/pull/48/files`) being rendered twice. Now correctly compares raw text instead of styled text (which contains ANSI codes) when determining if link text matches href.
-
-## [0.8.5] - 2025-11-21
-
-### Fixed
-
-- **Path Completion Hanging**: Fixed catastrophic regex backtracking in path completion that caused the terminal to hang when text contained many `/` characters (e.g., URLs). Replaced complex regex with simple string operations. ([#18](https://github.com/badlogic/pi-mono/issues/18))
-- **Autocomplete Arrow Keys**: Fixed issue where arrow keys would move both the autocomplete selection and the editor cursor simultaneously when the file selector list was shown.
-
-## [0.8.4] - 2025-11-21
-
-### Fixed
-
-- **Read Tool Error Handling**: Fixed issue where the `read` tool would return errors as successful text content instead of throwing. Now properly throws errors for file not found and offset out of bounds conditions.
-
-## [0.8.3] - 2025-11-21
-
-### Improved
-
-- **Export HTML**: Limited container width to 700px for better readability. Fixed message statistics to match `/session` command output with proper breakdown of User/Assistant/Tool Calls/Tool Results/Total messages.
-- **Dark Theme**: Increased visibility of editor border (darkGray from #303030 to #505050) and thinking minimal indicator (from #4e4e4e to #6e6e6e).
-
-## [0.8.0] - 2025-11-21
-
-### Added
-
-- **Theme System**: Full theming support with 44 customizable color tokens. Two built-in themes (`dark`, `light`) with auto-detection based on terminal background. Use `/theme` command to select themes interactively. Custom themes in `~/.pi/agent/themes/*.json` support live editing - changes apply immediately when the file is saved. Themes use RGB hex values for consistent rendering across terminals. VS Code users: set `terminal.integrated.minimumContrastRatio` to `1` for proper color rendering. See [Theme Documentation](docs/theme.md) for details.
-
-## [0.7.29] - 2025-11-20
-
-### Improved
-
-- **Read Tool Display**: When the `read` tool is called with offset/limit parameters, the tool execution now displays the line range in a compact format (e.g., `read src/main.ts:100-200` for offset=100, limit=100).
-
-## [0.7.28] - 2025-11-20
-
-### Added
-
-- **Message Queuing**: You can now send multiple messages while the agent is processing without waiting for the previous response to complete. Messages submitted during streaming are queued and processed based on your queue mode setting. Queued messages are shown in a pending area below the chat. Press Escape to abort and restore all queued messages to the editor. Use `/queue` to select between "one-at-a-time" (process queued messages sequentially, recommended) or "all" (process all queued messages at once). The queue mode setting is saved and persists across sessions. ([#15](https://github.com/badlogic/pi-mono/issues/15))
-
-## [0.7.27] - 2025-11-20
-
-### Fixed
-
-- **Slash Command Submission**: Fixed issue where slash commands required two Enter presses to execute. Now pressing Enter on a slash command autocomplete suggestion immediately submits the command, while Tab still applies the completion for adding arguments. ([#30](https://github.com/badlogic/pi-mono/issues/30))
-- **Slash Command Autocomplete**: Fixed issue where typing a typo then correcting it would not show autocomplete suggestions. Autocomplete now re-triggers when typing or backspacing in a slash command context. ([#29](https://github.com/badlogic/pi-mono/issues/29))
-
-## [0.7.26] - 2025-11-20
-
-### Added
-
-- **Tool Output Expansion**: Press `Ctrl+O` to toggle between collapsed and expanded tool output display. Expands all tool call outputs (bash, read, write, etc.) to show full content instead of truncated previews. ([#31](https://github.com/badlogic/pi-mono/issues/31))
-- **Custom Headers**: Added support for custom HTTP headers in `models.json` configuration. Headers can be specified at both provider and model level, with model-level headers overriding provider-level ones. This enables bypassing Cloudflare bot detection and other proxy requirements. ([#39](https://github.com/badlogic/pi-mono/issues/39))
-
-### Fixed
-
-- **Chutes AI Provider**: Fixed 400 errors when using Chutes AI provider. Added compatibility fixes for `store` field exclusion, `max_tokens` parameter usage, and system prompt role handling. ([#42](https://github.com/badlogic/pi-mono/pull/42) by [@butelo](https://github.com/butelo))
-- **Mistral/Chutes Syntax Error**: Fixed syntax error in merged PR that used `iif` instead of `if`.
-- **Anthropic OAuth Bug**: Fixed bug where `process.env.ANTHROPIC_API_KEY = undefined` set the env var to string "undefined" instead of deleting it. Now uses `delete` operator.
-
-## [0.7.25] - 2025-11-20
-
-### Added
-
-- **Model Cycling**: Press `Ctrl+P` to quickly cycle through models. Use `--models` CLI argument to scope to specific models (e.g., `--models claude-sonnet,gpt-4o`). Supports pattern matching and smart version selection (prefers aliases over dated versions). ([#37](https://github.com/badlogic/pi-mono/pull/37) by [@fightbulc](https://github.com/fightbulc))
-
-## [0.7.24] - 2025-11-20
-
-### Added
-
-- **Thinking Level Cycling**: Press `Shift+Tab` to cycle through thinking levels (off → minimal → low → medium → high) for reasoning-capable models. Editor border color changes to indicate current level (gray → blue → cyan → magenta). ([#36](https://github.com/badlogic/pi-mono/pull/36) by [@fightbulc](https://github.com/fightbulc))
-
-## [0.7.23] - 2025-11-20
-
-### Added
-
-- **Update Notifications**: Interactive mode now checks for new versions on startup and displays a notification if an update is available.
-
-### Changed
-
-- **System Prompt**: Updated system prompt to instruct agent to output plain text summaries directly instead of using cat or bash commands to display what it did.
-
-### Fixed
-
-- **File Path Completion**: Removed 10-file limit in tab completion selector. All matching files and directories now appear in the completion list.
-- **Absolute Path Completion**: Fixed tab completion for absolute paths (e.g., `/Applications`). Absolute paths in the middle of text (like "hey /") now complete correctly. Also fixed crashes when trying to stat inaccessible files (like macOS `.VolumeIcon.icns`) during directory traversal.
-
-## [0.7.22] - 2025-11-19
-
-### Fixed
-
-- **Long Line Wrapping**: Fixed crash when rendering long lines without spaces (e.g., file paths). Long words now break character-by-character to fit within terminal width.
-
-## [0.7.21] - 2025-11-19
-
-### Fixed
-
-- **Terminal Flicker**: Fixed flicker at bottom of viewport (especially editor component) in xterm.js-based terminals (VS Code, etc.) by using per-line clear instead of clear-to-end sequence.
-- **Background Color Rendering**: Fixed black cells appearing at end of wrapped lines when using background colors. Completely rewrote text wrapping and background application to properly handle ANSI reset codes.
-- **Tool Output**: Strip ANSI codes from bash/tool output before rendering to prevent conflicts with TUI styling.
-
-## [0.7.20] - 2025-11-18
-
-### Fixed
-
-- **Message Wrapping**: Fixed word-based text wrapping for long lines in chat messages. Text now properly wraps at word boundaries while preserving ANSI styling (colors, bold, italic, etc.) across wrapped lines. Background colors now extend to the full width of each line. Empty lines in messages now render correctly with full-width background.
-
-## [0.7.18] - 2025-11-18
-
-### Fixed
-
-- **Bash Tool Error Handling**: Bash tool now properly throws errors for failed commands (non-zero exit codes), timeouts, and aborted executions. This ensures tool execution components display with red background when bash commands fail.
-- **Thinking Traces Styling**: Thinking traces now maintain gray italic styling throughout, even when containing inline code blocks, bold text, or other inline formatting
-
-## [0.7.17] - 2025-11-18
-
-### Added
-
-- **New Model**: Added `gemini-3-pro-preview` to Google provider.
-- **OAuth Authentication**: Added `/login` and `/logout` commands for OAuth-based authentication with Claude Pro/Max subscriptions. Tokens are stored in `~/.pi/agent/oauth.json` with 0600 permissions and automatically refreshed when expired. OAuth tokens take priority over API keys for Anthropic models.
-
-### Fixed
-
-- **Anthropic Aborted Thinking**: Fixed error when resubmitting assistant messages with incomplete thinking blocks (from aborted streams). Thinking blocks without valid signatures are now converted to text blocks with `<thinking>` delimiters, preventing API rejection.
-- **Model Selector Loading**: Fixed models not appearing in `/model` selector until user started typing. Models now load asynchronously and re-render when available.
-- **Input Paste Support**: Added bracketed paste mode support to `Input` component, enabling paste of long OAuth authorization codes.
-
-## [0.7.16] - 2025-11-17
-
-### Fixed
-
-- **Tool Error Display**: Fixed edit tool (and all other tools) not showing error state correctly in TUI. Failed tool executions now properly display with red background and show the error message. Previously, the `isError` flag from tool execution events was not being passed to the UI component, causing all tool results to show with green (success) background regardless of whether they succeeded or failed.
-
-## [0.7.15] - 2025-11-17
-
-### Fixed
-
-- **Anthropic OAuth Support**: Added support for `ANTHROPIC_OAUTH_TOKEN` environment variable. The agent now checks for OAuth tokens before falling back to API keys for Anthropic models, enabling OAuth-based authentication.
-
-## [0.7.14] - 2025-11-17
-
-### Fixed
-
-- **Mistral API Compatibility**: Fixed compatibility with Mistral API by excluding the `store` field and using `max_tokens` instead of `max_completion_tokens`, and avoiding the `developer` role in system prompts.
-- **Error Display**: Fixed error message display in assistant messages to include proper spacing before the error text.
-- **Message Streaming**: Fixed missing `message_start` event when no partial message chunks were received during streaming.
-
-## [0.7.13] - 2025-11-16
-
-### Fixed
-
-- **TUI Editor**: Fixed unicode input support for umlauts (äöü), emojis (😀), and other extended characters. Previously the editor only accepted ASCII characters (32-126). Now properly handles all printable unicode while still filtering out control characters. ([#20](https://github.com/badlogic/pi-mono/pull/20))
-
-## [0.7.12] - 2025-11-16
-
-### Added
-
-- **Custom Models and Providers**: Support for custom models and providers via `~/.pi/agent/models.json` configuration file. Add local models (Ollama, vLLM, LM Studio) or any OpenAI-compatible, Anthropic-compatible, or Google-compatible API. File is reloaded on every `/model` selector open, allowing live updates without restart. ([#21](https://github.com/badlogic/pi-mono/issues/21))
-- Added `gpt-5.1-codex` model to OpenAI provider (400k context, 128k max output, reasoning-capable).
-
-### Changed
-
-- **Breaking**: No longer hardcodes Anthropic/Claude as default provider/model. Now prefers sensible defaults per provider (e.g., `claude-sonnet-4-5` for Anthropic, `gpt-5.1-codex` for OpenAI), or requires explicit selection in interactive mode.
-- Interactive mode now allows starting without a model, showing helpful error on message submission instead of failing at startup.
-- Non-interactive mode (CLI messages, JSON, RPC) still fails early if no model or API key is available.
-- Model selector now saves selected model as default in settings.json.
-- `models.json` validation errors (syntax + schema) now surface with precise file/field info in both CLI and `/model` selector.
-- Agent system prompt now includes absolute path to its own README.md for self-documentation.
-
-### Fixed
-
-- Fixed crash when restoring a session with a custom model that no longer exists or lost credentials. Now gracefully falls back to default model, logs the reason, and appends a warning message to the restored chat.
-- Footer no longer crashes when no model is selected.
-
-## [0.7.11] - 2025-11-16
-
-### Changed
-
-- The `/model` selector now filters models based on available API keys. Only models for which API keys are configured in environment variables are shown. This prevents selecting models that would fail due to missing credentials. A yellow hint is displayed at the top of the selector explaining this behavior. ([#19](https://github.com/badlogic/pi-mono/pull/19))
-
-## [0.7.10] - 2025-11-14
-
-### Added
-
-- `/branch` command for creating conversation branches. Opens a selector showing all user messages in chronological order. Selecting a message creates a new session with all messages before the selected one, and places the selected message in the editor for modification or resubmission. This allows exploring alternative conversation paths without losing the current session. (fixes [#16](https://github.com/badlogic/pi-mono/issues/16))
-
-## [0.7.9] - 2025-11-14
-
-### Changed
-
-- Editor: updated keyboard shortcuts to follow Unix conventions:
-  - **Ctrl+W** deletes the previous word (stopping at whitespace or punctuation)
-  - **Ctrl+U** deletes from cursor to start of line (at line start, merges with previous line)
-  - **Ctrl+K** deletes from cursor to end of line (at line end, merges with next line)
-  - **Option+Backspace** in Ghostty now behaves like **Ctrl+W** (delete word backwards)
-  - **Cmd+Backspace** in Ghostty now behaves like **Ctrl+U** (delete to start of line)
-
-## [0.7.8] - 2025-11-13
-
-### Changed
-
-- Updated README.md with `/changelog` slash command documentation
-
-## [0.7.7] - 2025-11-13
-
-### Added
-
-- Automatic changelog display on startup in interactive mode. When starting a new session (not continuing/resuming), the agent will display all changelog entries since the last version you used. The last shown version is tracked in `~/.pi/agent/settings.json`.
-- `/changelog` command to display the changelog in the TUI
-- OpenRouter Auto Router model support ([#5](https://github.com/badlogic/pi-mono/pull/5))
-- Windows Git Bash support with automatic detection and process tree termination ([#1](https://github.com/badlogic/pi-mono/pull/1))
-
-### Changed
-
-- **BREAKING**: Renamed project context file from `AGENT.md` to `AGENTS.md`. The system now looks for `AGENTS.md` or `CLAUDE.md` (with `AGENTS.md` preferred). Existing `AGENT.md` files will need to be renamed to `AGENTS.md` to continue working. (fixes [#9](https://github.com/badlogic/pi-mono/pull/9))
-- **BREAKING**: Session file format changed to store provider and model ID separately instead of as a single `provider/modelId` string. Existing sessions will not restore the model correctly when resumed - you'll need to manually set the model again using `/model`. (fixes [#4](https://github.com/badlogic/pi-mono/pull/4))
-- Improved Windows Git Bash detection logic with better error messages showing actual paths searched ([#13](https://github.com/badlogic/pi-mono/pull/13))
-
-### Fixed
-
-- Fixed markdown list rendering bug where bullets were not displayed when list items contained inline code with cyan color formatting
-- Fixed context percentage showing 0% in footer when last assistant message was aborted ([#12](https://github.com/badlogic/pi-mono/issues/12))
-- Fixed error message loss when `turn_end` event contains an error. Previously, errors in `turn_end` events (e.g., "Provider returned error" from OpenRouter Auto Router) were not captured in `agent.state.error`, making it appear as if the agent completed successfully. ([#6](https://github.com/badlogic/pi-mono/issues/6))
-
-## [0.7.6] - 2025-11-13
-
-Previous releases did not maintain a changelog.+- Added `fd` integration for file path autocompletion. Now uses `fd` for faster fuzzy file search
+
+### Fixed
+
+- Fixed keyboard shortcuts Ctrl+A, Ctrl+E, Ctrl+K, Ctrl+U, Ctrl+W, and word navigation (Option+Arrow) not working in VS Code integrated terminal and some other terminal emulators
+
+## [0.11.0] - 2025-11-29
+
+### Added
+
+- **File-based Slash Commands**: Create custom reusable prompts as `.txt` files in `~/.pi/slash-commands/`. Files become `/filename` commands with first-line descriptions. Supports `{{selection}}` placeholder for referencing selected/attached content.
+- **`/branch` Command**: Create conversation branches from any previous user message. Opens a selector to pick a message, then creates a new session file starting from that point. Original message text is placed in the editor for modification.
+- **Unified Content References**: Both `@path` in messages and `--file path` CLI arguments now use the same attachment system with consistent MIME type detection.
+- **Drag & Drop Files**: Drop files onto the terminal to attach them to your message. Supports multiple files and both text and image content.
+
+### Changed
+
+- **Model Selector with Search**: The `/model` command now opens a searchable list. Type to filter models by name, use arrows to navigate, Enter to select.
+- **Improved File Autocomplete**: File path completion after `@` now supports fuzzy matching and shows file/directory indicators.
+- **Session Selector with Search**: The `--resume` and `--session` flags now open a searchable session list with fuzzy filtering.
+- **Attachment Display**: Files added via `@path` are now shown as "Attached: filename" in the user message, separate from the prompt text.
+- **Tab Completion**: Tab key now triggers file path autocompletion anywhere in the editor, not just after `@` symbol.
+
+### Fixed
+
+- Fixed autocomplete z-order issue where dropdown could appear behind chat messages
+- Fixed cursor position when navigating through wrapped lines in the editor
+- Fixed attachment handling for continued sessions to preserve file references
+
+## [0.10.6] - 2025-11-28
+
+### Changed
+
+- Show base64-truncated indicator for large images in tool output
+
+### Fixed
+
+- Fixed image dimensions not being read correctly from PNG/JPEG/GIF files
+- Fixed PDF images being incorrectly base64-truncated in display
+- Allow reading files from ancestor directories (needed for monorepo configs)
+
+## [0.10.5] - 2025-11-28
+
+### Added
+
+- Full multimodal support: attach images (PNG, JPEG, GIF, WebP) and PDFs to prompts using `@path` syntax or `--file` flag
+
+### Fixed
+
+- `@`-references now handle special characters in file names (spaces, quotes, unicode)
+- Fixed cursor positioning issues with multi-byte unicode characters in editor
+
+## [0.10.4] - 2025-11-28
+
+### Fixed
+
+- Removed padding on first user message in TUI to improve visual consistency.
+
+## [0.10.3] - 2025-11-28
+
+### Added
+
+- Added RPC mode (`--rpc`) for programmatic integration. Accepts JSON commands on stdin, emits JSON events on stdout. See [RPC mode documentation](https://github.com/nicobailon/pi-mono/blob/main/packages/coding-agent/README.md#rpc-mode) for protocol details.
+
+### Changed
+
+- Refactored internal architecture to support multiple frontends (TUI, RPC) with shared agent logic.
+
+## [0.10.2] - 2025-11-26
+
+### Added
+
+- Added thinking level persistence. Default level stored in `~/.pi/settings.json`, restored on startup. Per-session overrides saved in session files.
+- Added model cycling shortcut: `Ctrl+I` cycles through available models (or scoped models with `-m` flag).
+- Added automatic retry with exponential backoff for transient API errors (network issues, 500s, overload).
+- Cumulative token usage now shown in footer (total tokens used across all messages in session).
+- Added `--system-prompt` flag to override default system prompt with custom text or file contents.
+- Footer now shows estimated total cost in USD based on model pricing.
+
+### Changed
+
+- Replaced `--models` flag with `-m/--model` supporting multiple values. Specify models as `provider/model@thinking` (e.g., `anthropic/claude-sonnet-4-20250514@high`). Multiple `-m` flags scope available models for the session.
+- Thinking level border now persists visually after selector closes.
+- Improved tool result display with collapsible output (default collapsed, expand with `Ctrl+O`).
+
+## [0.10.1] - 2025-11-25
+
+### Added
+
+- Add custom model configuration via `~/.pi/models.json`
+
+## [0.10.0] - 2025-11-25
+
+Initial public release.
+
+### Added
+
+- Interactive TUI with streaming responses
+- Conversation session management with `--continue`, `--resume`, and `--session` flags
+- Multi-line input support (Shift+Enter or Option+Enter for new lines)
+- Tool execution: `read`, `write`, `edit`, `bash`, `glob`, `grep`, `think`
+- Thinking mode support for Claude with visual indicator and `/thinking` selector
+- File path autocompletion with `@` prefix
+- Slash command autocompletion
+- `/export` command for HTML session export
+- `/model` command for runtime model switching
+- `/session` command for session statistics
+- Model provider support: Anthropic (Claude), OpenAI, Google (Gemini)
+- Git branch display in footer
+- Message queueing during streaming responses
+- OAuth integration for Gmail and Google Calendar access
+- HTML export with syntax highlighting and collapsible sections