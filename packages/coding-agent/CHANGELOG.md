--- conflicted
+++ resolved
@@ -2,11 +2,6 @@
 
 ## [Unreleased]
 
-<<<<<<< HEAD
-### Added
-
-- **Kitty keyboard protocol support**: Added support for the Kitty keyboard protocol, enabling Shift+Enter, Alt+Enter, Shift+Tab, Ctrl+D to exit, and all Ctrl+key combinations to work in Ghostty, Kitty, WezTerm, and other modern terminals. (by [@kim0](https://github.com/kim0))
-=======
 ### Breaking Changes
 
 - **Hook `tool_result` event restructured**: The `ToolResultEvent` now exposes full tool result data instead of just text. ([#233](https://github.com/badlogic/pi-mono/pull/233))
@@ -18,10 +13,13 @@
   - Built-in tool details types exported: `BashToolDetails`, `ReadToolDetails`, `GrepToolDetails`, `FindToolDetails`, `LsToolDetails`, `TruncationResult`
   - Type guards exported for narrowing: `isBashToolResult`, `isReadToolResult`, `isEditToolResult`, `isWriteToolResult`, `isGrepToolResult`, `isFindToolResult`, `isLsToolResult`
 
+### Added
+
+- **Kitty keyboard protocol support**: Added support for the Kitty keyboard protocol, enabling Shift+Enter, Alt+Enter, Shift+Tab, Ctrl+D to exit, and all Ctrl+key combinations to work in Ghostty, Kitty, WezTerm, and other modern terminals. ([#225](https://github.com/badlogic/pi-mono/pull/225) by [@kim0](https://github.com/kim0))
+
 ### Changed
 
 - **Skills standard compliance**: Skills now adhere to the [Agent Skills standard](https://agentskills.io/specification). Validates name (must match parent directory, lowercase, max 64 chars), description (required, max 1024 chars), and frontmatter fields. Warns on violations but remains lenient. Prompt format changed to XML structure. Removed `{baseDir}` placeholder in favor of relative paths. ([#231](https://github.com/badlogic/pi-mono/issues/231))
->>>>>>> c1f25416
 
 ## [0.23.4] - 2025-12-18
 
